exclude: |
  (?x)(
      ^packages/arb-avm-cpp/external/keccak/|
      ^packages/arb-bridge-eth/installed_contracts/
  )
repos:
  - repo: https://github.com/psf/black
    rev: stable
    hooks:
      - id: black
        language_version: python3
  - repo: https://github.com/pre-commit/pre-commit-hooks
    rev: v1.2.3
    hooks:
      - id: flake8
  - repo: git://github.com/doublify/pre-commit-clang-format
    rev: master
    hooks:
      - id: clang-format
  - repo: git://github.com/dnephin/pre-commit-golang
    rev: master
    hooks:
      - id: go-fmt
  - repo: https://github.com/prettier/prettier
    rev: '2.0.5' # Use the sha or tag you want to point at
    hooks:
      - id: prettier
  - repo: https://github.com/pre-commit/mirrors-eslint
    rev: 'v7.3.1' # Use the sha / tag you want to point at
    hooks:
      - id: eslint
        args: [--fix]
        types: [text]
        # ignore prettier config
        files: \.[jt]sx?$
        additional_dependencies:
          - 'eslint@7.3.1'
          - 'typescript@3.8.3'
          - '@typescript-eslint/parser@3.4.0'
          - '@typescript-eslint/eslint-plugin@3.4.0'
          - eslint-config-prettier@6.11.0
  - repo: https://github.com/syntaqx/git-hooks
    rev: v0.0.16
    hooks:
      - id: circleci-config-validate
  - repo: local
    hooks:
<<<<<<< HEAD
      - id: prettier-soldity
        name: prettier-soldity
        language: node
        entry: ./node_modules/.bin/prettier --write --list-different
        files: \.sol$
        additional_dependencies:
          - 'prettier@2.0.5'
          - 'prettier-plugin-solidity@^1.0.0-alpha.54'
=======
      - id: go-vet
        name: Go Vet
        entry: ./scripts/go-vet
        language: script
        files: \.go$
>>>>>>> 05f0b2d9
<|MERGE_RESOLUTION|>--- conflicted
+++ resolved
@@ -45,7 +45,6 @@
       - id: circleci-config-validate
   - repo: local
     hooks:
-<<<<<<< HEAD
       - id: prettier-soldity
         name: prettier-soldity
         language: node
@@ -54,10 +53,8 @@
         additional_dependencies:
           - 'prettier@2.0.5'
           - 'prettier-plugin-solidity@^1.0.0-alpha.54'
-=======
       - id: go-vet
         name: Go Vet
         entry: ./scripts/go-vet
         language: script
-        files: \.go$
->>>>>>> 05f0b2d9
+        files: \.go$