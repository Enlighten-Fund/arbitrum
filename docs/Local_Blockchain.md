--- conflicted
+++ resolved
@@ -8,16 +8,6 @@
 
 To run Arbitrum locally, you need several things:
 
-<<<<<<< HEAD
-* A local Ethereum blockchain (the L1)
-* A set of Arbitrum smart contracts deployed on that L1
-* The Arbitrum blockchain itself (the L2)
-* And, something that interacts with the L1 and the L2, in this case, one or more Arbitrum validators.   
-
-## Launching a Local Ethereum Blockchain (the L1)
-
-To *build* a docker image hosting a local Geth blockchain with Arbitrum smart contracts (the `eth-bridge`) already deployed, run:
-=======
 - A local Ethereum blockchain (the L1)
 - A set of Arbitrum smart contracts deployed on that L1
 - The Arbitrum blockchain itself (the L2)
@@ -26,27 +16,18 @@
 ## Launching a Local Ethereum Blockchain (the L1)
 
 To _build_ a docker image hosting a local Geth blockchain with Arbitrum smart contracts (the `eth-bridge`) already deployed, run:
->>>>>>> 5e8db4ec
 
 ```bash
 yarn docker:build:geth
 ```
 
-<<<<<<< HEAD
-To *start* this local Geth, run:
-=======
 To _start_ this local Geth, run:
->>>>>>> 5e8db4ec
 
 ```bash
 yarn docker:geth
 ```
 
-<<<<<<< HEAD
-Note that stopping and restarting the client will lose all blockchain state. At this point, you should see typical Geth INFO updates scrolling in your terminal. Geth is now happy running at localhost:7545.  
-=======
 Note that stopping and restarting the client will lose all blockchain state. At this point, you should see typical Geth INFO updates scrolling in your terminal. Geth is now happy running at localhost:7545.
->>>>>>> 5e8db4ec
 
 ## Configuring your local Arbitrum chain (the L2)
 
@@ -56,26 +37,14 @@
 yarn demo:initialize [--validatorcount N=1]
 ```
 
-<<<<<<< HEAD
-This command will fail if Geth is not up yet and/or if there were problems with the Hardhat deployment of all the bridge smart contracts. Specifically, you will not have `bridge_eth_addresses.json`, and thus, your L2 will not be able to talk to the bridge on the L1. Running `demo:initialize` will *configure* an Arbitrum L2 rollup on your local machine - see the contents of `/rollups/local/` for more information on what `demo:initialize` sets up. Among other things, this folder contains pre-seeded wallets for the created validators which are prepared for launch. It serves as a lightweight simulation of an enviroment where the validators are running on multiple machines.
-
-## Firing up the Arbitrum L2 and Deploying your validator(s)
-
-To *launch* the L2 node and run the validators, run:
-=======
 This command will fail if Geth is not up yet and/or if there were problems with the Hardhat deployment of all the bridge smart contracts. Specifically, you will not have `bridge_eth_addresses.json`, and thus, your L2 will not be able to talk to the bridge on the L1. Running `demo:initialize` will _configure_ an Arbitrum L2 rollup on your local machine - see the contents of `/rollups/local/` for more information on what `demo:initialize` sets up. Among other things, this folder contains pre-seeded wallets for the created validators which are prepared for launch. It serves as a lightweight simulation of an enviroment where the validators are running on multiple machines.
 
 ## Firing up the Arbitrum L2 and Deploying your validator(s)
 
 To _launch_ the L2 node and run the validators, run:
->>>>>>> 5e8db4ec
 
 ```bash
 yarn demo:deploy
 ```
 
-<<<<<<< HEAD
-Unlike the blockchain docker image, the validators can be stopped and restarted without losing any state. At this point, you will have a local Geth running in your first terminal window, and `arbitrum_arb-validator1_1` and `arbitrum_arb-node_1` in terminal two. You can now watch the L1, the L2, and the validator(s) interact and execute a variety of predefined transactions. 
-=======
-Unlike the blockchain docker image, the validators can be stopped and restarted without losing any state. At this point, you will have a local Geth running in your first terminal window, and `arbitrum_arb-validator1_1` and `arbitrum_arb-node_1` in terminal two. You can now watch the L1, the L2, and the validator(s) interact and execute a variety of predefined transactions.
->>>>>>> 5e8db4ec
+Unlike the blockchain docker image, the validators can be stopped and restarted without losing any state. At this point, you will have a local Geth running in your first terminal window, and `arbitrum_arb-validator1_1` and `arbitrum_arb-node_1` in terminal two. You can now watch the L1, the L2, and the validator(s) interact and execute a variety of predefined transactions.