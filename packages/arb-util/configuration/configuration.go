/*
 * Copyright 2021, Offchain Labs, Inc.
 *
 * Licensed under the Apache License, Version 2.0 (the "License");
 * you may not use this file except in compliance with the License.
 * You may obtain a copy of the License at
 *
 *    http://www.apache.org/licenses/LICENSE-2.0
 *
 * Unless required by applicable law or agreed to in writing, software
 * distributed under the License is distributed on an "AS IS" BASIS,
 * WITHOUT WARRANTIES OR CONDITIONS OF ANY KIND, either express or implied.
 * See the License for the specific language governing permissions and
 * limitations under the License.
 */

package configuration

import (
	"context"
	"fmt"
	"io"
	"math/big"
	"net/http"
	"os"
	"path"
	"path/filepath"
	"strings"
	"time"

	"github.com/knadh/koanf"
	"github.com/knadh/koanf/parsers/json"
	"github.com/knadh/koanf/providers/confmap"
	"github.com/knadh/koanf/providers/env"
	"github.com/knadh/koanf/providers/file"
	"github.com/knadh/koanf/providers/posflag"
	"github.com/knadh/koanf/providers/rawbytes"
	"github.com/knadh/koanf/providers/s3"
	"github.com/mitchellh/mapstructure"
	"github.com/pkg/errors"
	"github.com/rs/zerolog/log"
	flag "github.com/spf13/pflag"

	"github.com/offchainlabs/arbitrum/packages/arb-util/ethutils"
)

const PASSWORD_NOT_SET = "PASSWORD_NOT_SET"

var logger = log.With().Caller().Stack().Str("component", "configuration").Logger()

type Conf struct {
	Dump      bool   `koanf:"dump"`
	EnvPrefix string `koanf:"env-prefix"`
	File      string `koanf:"file"`
	S3        S3     `koanf:"s3"`
	String    string `koanf:"string"`
}

type Core struct {
	Cache                     CoreCache     `koanf:"cache"`
	CheckpointGasFrequency    int           `koanf:"checkpoint-gas-frequency"`
	CheckpointLoadGasCost     int           `koanf:"checkpoint-load-gas-cost"`
	CheckpointLoadGasFactor   int           `koanf:"checkpoint-load-gas-factor"`
	CheckpointMaxExecutionGas int           `koanf:"checkpoint-max-execution-gas"`
	Test                      CoreTest      `koanf:"test"`
	Debug                     bool          `koanf:"debug"`
	IdleSleep                 time.Duration `koanf:"idle-sleep"`
	LazyLoadCoreMachine       bool          `koanf:"lazy-load-core-machine"`
	LazyLoadArchiveQueries    bool          `koanf:"lazy-load-archive-queries"`
	MessageProcessCount       int           `koanf:"message-process-count"`
	SaveRocksdbInterval       time.Duration `koanf:"save-rocksdb-interval"`
	SaveRocksdbPath           string        `koanf:"save-rocksdb-path"`
}

type CoreCache struct {
	BasicInterval int           `koanf:"basic-interval"`
	BasicSize     int           `koanf:"basic-size"`
	Disable       bool          `koanf:"disable"`
	LRUSize       int           `koanf:"lru-size"`
	SeedOnStartup bool          `koanf:"seed-on-startup"`
	TimedExpire   time.Duration `koanf:"timed-expire"`
}

type CoreTest struct {
	JustMetadata        bool        `koanf:"just-metadata"`
	LoadCount           int64       `koanf:"load-count"`
	ReorgTo             TestReorgTo `koanf:"reorg-to"`
	ResetAllExceptInbox bool        `koanf:"reset-all-except-inbox"`
	RunUntil            int64       `koanf:"run-until"`
}

type TestReorgTo struct {
	L1Block int64 `koanf:"l1-block"`
	L2Block int64 `koanf:"l2-block"`
	Log     int64 `koanf:"log"`
	Message int64 `koanf:"message"`
}

type FeedInput struct {
	Timeout time.Duration `koanf:"timeout"`
	URLs    []string      `koanf:"url"`
}

type FeedOutput struct {
	Addr          string        `koanf:"addr"`
	IOTimeout     time.Duration `koanf:"io-timeout"`
	Port          string        `koanf:"port"`
	Ping          time.Duration `koanf:"ping"`
	ClientTimeout time.Duration `koanf:"client-timeout"`
	Queue         int           `koanf:"queue"`
	Workers       int           `koanf:"workers"`
}

type Feed struct {
	Input  FeedInput  `koanf:"input"`
	Output FeedOutput `koanf:"output"`
}

type Healthcheck struct {
	Addr          string `koanf:"addr"`
	Enable        bool   `koanf:"enable"`
	L1Node        bool   `koanf:"l1-node"`
	Metrics       bool   `koanf:"metrics"`
	MetricsPrefix string `koanf:"metrics-prefix"`
	Port          string `koanf:"port"`
	Sequencer     bool   `koanf:"sequencer"`
}

type Lockout struct {
	Redis         string        `koanf:"redis"`
	SelfRPCURL    string        `koanf:"self-rpc-url"`
	Timeout       time.Duration `koanf:"timeout"`
	MaxLatency    time.Duration `koanf:"max-latency"`
	SeqNumTimeout time.Duration `koanf:"seq-num-timeout"`
}

type Aggregator struct {
	InboxAddress string `koanf:"inbox-address"`
	MaxBatchTime int64  `koanf:"max-batch-time"`
	Stateful     bool   `koanf:"stateful"`
}

type RPC struct {
	Addr          string `koanf:"addr"`
	Port          string `koanf:"port"`
	Path          string `koanf:"path"`
	EnableL1Calls bool   `koanf:"enable-l1-calls"`
}

type S3 struct {
	AccessKey string `koanf:"access-key"`
	Bucket    string `koanf:"bucket"`
	ObjectKey string `koanf:"object-key"`
	Region    string `koanf:"region"`
	SecretKey string `koanf:"secret-key"`
}

type L1PostingStrategy struct {
	HighGasThreshold   float64 `koanf:"high-gas-threshold"`
	HighGasDelayBlocks int64   `koanf:"high-gas-delay-blocks"`
}

type SequencerDangerous struct {
	ReorgOutHugeMessages            bool `koanf:"reorg-out-huge-messages" json:"reorg-out-huge-messages"`
	PublishBatchesWithoutLockout    bool `koanf:"publish-batches-without-lockout" json:"publish-batches-without-lockout"`
	RewriteSequencerAddress         bool `koanf:"rewrite-sequencer-address" json:"rewrite-sequencer-address"`
	DisableBatchPosting             bool `koanf:"disable-batch-posting" json:"disable-batch-posting"`
	DisableDelayedMessageSequencing bool `koanf:"disable-delayed-message-sequencing" json:"disable-delayed-message-sequencing"`
}

type Sequencer struct {
	CreateBatchBlockInterval          int64              `koanf:"create-batch-block-interval"`
	ContinueBatchPostingBlockInterval int64              `koanf:"continue-batch-posting-block-interval"`
	DelayedMessagesTargetDelay        int64              `koanf:"delayed-messages-target-delay"`
	Lockout                           Lockout            `koanf:"lockout"`
	L1PostingStrategy                 L1PostingStrategy  `koanf:"l1-posting-strategy"`
	MaxBatchGasCost                   int64              `koanf:"max-batch-gas-cost"`
	GasRefunderAddress                string             `koanf:"gas-refunder-address"`
	GasRefunderExtraGas               uint64             `koanf:"gas-refunder-extra-gas"`
	Dangerous                         SequencerDangerous `koanf:"dangerous"`
}

type WS struct {
	Addr string `koanf:"addr"`
	Port string `koanf:"port"`
	Path string `koanf:"path"`
}

type Forwarder struct {
	Target    string `koanf:"target"`
	Submitter string `koanf:"submitter-address"`
	RpcMode   string `koanf:"rpc-mode"`
}

type Node struct {
	Aggregator      Aggregator    `koanf:"aggregator"`
	Cache           NodeCache     `koanf:"cache"`
	ChainID         uint64        `koanf:"chain-id"`
	Forwarder       Forwarder     `koanf:"forwarder"`
	LogProcessCount int           `koanf:"log-process-count"`
	LogIdleSleep    time.Duration `koanf:"log-idle-sleep"`
	RPC             RPC           `koanf:"rpc"`
	Sequencer       Sequencer     `koanf:"sequencer"`
	Type            string        `koanf:"type"`
	WS              WS            `koanf:"ws"`
}

type NodeCache struct {
	AllowSlowLookup  bool          `koanf:"allow-slow-lookup"`
	LRUSize          int           `koanf:"lru-size"`
	BlockInfoLRUSize int           `koanf:"block-info-lru-size"`
	TimedInitialSize int           `koanf:"timed-initial-size"`
	TimedExpire      time.Duration `koanf:"timed-expire"`
}

type Persistent struct {
	Chain        string `koanf:"chain"`
	GlobalConfig string `koanf:"global-config"`
}

type Rollup struct {
	Address   string `koanf:"address"`
	FromBlock int64  `koanf:"from-block"`
	Machine   struct {
		Filename string `koanf:"filename"`
		URL      string `koanf:"url"`
	} `koanf:"machine"`
}

type Validator struct {
	Strategy             string            `koanf:"strategy"`
	UtilsAddress         string            `koanf:"utils-address"`
	StakerDelay          time.Duration     `koanf:"staker-delay"`
	WalletFactoryAddress string            `koanf:"wallet-factory-address"`
	L1PostingStrategy    L1PostingStrategy `koanf:"l1-posting-strategy"`
	DontChallenge        bool              `koanf:"dont-challenge"`
}

type Wallet struct {
	Fireblocks WalletFireblocks `koanf:"fireblocks"`
	Local      WalletLocal      `koanf:"local"`
}

type WalletFireblocks struct {
	APIKey               string     `koanf:"api-key,omitempty"`
	AssetId              string     `koanf:"asset-id,omitempty"`
	BaseURL              string     `koanf:"base-url,omitempty"`
	DisableHandlePending bool       `koanf:"disable-handle-pending"`
	ExternalWallets      string     `koanf:"external-wallets"`
	FeedSigner           FeedSigner `koanf:"feed-signer"`
	InternalWallets      string     `koanf:"internal-wallets"`
	SourceAddress        string     `koanf:"source-address,omitempty"`
	SourceId             string     `koanf:"source-id,omitempty"`
	SourceType           string     `koanf:"source-type,omitempty"`
	SSLKey               string     `koanf:"ssl-key,omitempty"`
	SSLKeyPassword       string     `koanf:"ssl-key-password,omitempty"`
	UseFireblocksFees    bool       `koanf:"use-fireblocks-fees"`
}

type FeedSigner struct {
	Pathname     string `koanf:"pathname"`
	PasswordImpl string `koanf:"password"`
	PrivateKey   string `koanf:"private-key"`
}

func (f *FeedSigner) Password() *string {
	if f.PasswordImpl == PASSWORD_NOT_SET {
		return nil
	}
	return &f.PasswordImpl
}

type WalletLocal struct {
	Pathname     string `koanf:"pathname"`
	PasswordImpl string `koanf:"password"`
	PrivateKey   string `koanf:"private-key"`
}

func (w WalletLocal) Password() *string {
	if w.PasswordImpl == PASSWORD_NOT_SET {
		return nil
	}
	return &w.PasswordImpl
}

type Log struct {
	RPC  string `koanf:"rpc"`
	Core string `koanf:"core"`
}

type Metrics struct {
	Addr string `koanf:"addr"`
	Port string `koanf:"port"`
}

type Config struct {
	BridgeUtilsAddress string      `koanf:"bridge-utils-address"`
	Conf               Conf        `koanf:"conf"`
	Core               Core        `koanf:"core"`
	Feed               Feed        `koanf:"feed"`
	GasPrice           float64     `koanf:"gas-price"`
	Healthcheck        Healthcheck `koanf:"healthcheck"`
	L1                 struct {
		ChainID int    `koanf:"chain-id"`
		URL     string `koanf:"url"`
	} `koanf:"l1"`
	Log           Log        `koanf:"log"`
	Node          Node       `koanf:"node"`
	Persistent    Persistent `koanf:"persistent"`
	PProfEnable   bool       `koanf:"pprof-enable"`
	Rollup        Rollup     `koanf:"rollup"`
	Validator     Validator  `koanf:"validator"`
	WaitToCatchUp bool       `koanf:"wait-to-catch-up"`
	Wallet        Wallet     `koanf:"wallet"`

	// The following field needs to be top level for compatibility with the underlying go-ethereum lib
	Metrics       bool    `koanf:"metrics"`
	MetricsServer Metrics `koanf:"metrics-server"`
}

// DefaultCoreSettings is useful in unit tests
func DefaultCoreSettingsNoMaxExecution() *Core {
	return &Core{
		Cache: CoreCache{
			BasicInterval: 100,
			BasicSize:     1000,
			LRUSize:       1000,
			TimedExpire:   20 * time.Minute,
		},
		CheckpointGasFrequency:    1_000_000,
		CheckpointLoadGasCost:     1_000_000,
		CheckpointLoadGasFactor:   4,
		CheckpointMaxExecutionGas: 0,
		MessageProcessCount:       10,
	}
}

func DefaultCoreSettingsMaxExecution() *Core {
	return &Core{
		Cache: CoreCache{
			BasicInterval: 100,
			BasicSize:     1000,
			LRUSize:       1000,
			TimedExpire:   20 * time.Minute,
		},
		CheckpointGasFrequency:    1_000_000,
		CheckpointLoadGasCost:     1_000_000,
		CheckpointLoadGasFactor:   4,
		CheckpointMaxExecutionGas: 1_000_000_000,
		MessageProcessCount:       10,
	}
}

// DefaultNodeSettings is useful in unit tests
func DefaultNodeSettings() *Node {
	return &Node{
		Cache: NodeCache{
			AllowSlowLookup: true,
			LRUSize:         1000,
			TimedExpire:     20 * time.Minute,
		},
		LogProcessCount: 100,
		LogIdleSleep:    10 * time.Millisecond, // 10 for dev, 100 for server
	}

}

func (c *Config) GetNodeDatabasePath() string {
	return path.Join(c.Persistent.Chain, "db")
}

func (c *Config) GetValidatorDatabasePath() string {
	return path.Join(c.Persistent.Chain, "validator-db")
}

func ParseCLI(ctx context.Context) (*Config, *Wallet, *ethutils.RPCEthClient, *big.Int, error) {
	f := flag.NewFlagSet(os.Args[0], flag.ContinueOnError)

	AddForwarderTarget(f)

	return ParseNonRelay(ctx, f, "cli-wallet", 0)
}

func AddL1PostingStrategyOptions(f *flag.FlagSet, prefix string) {
	f.Float64(prefix+"l1-posting-strategy.high-gas-threshold", 150, "gwei threshold at which to consider gas price high and delay batch posting")
	f.Int64(prefix+"l1-posting-strategy.high-gas-delay-blocks", 270, "wait up to this many more blocks when gas costs are high")
}

func ParseNode(ctx context.Context) (*Config, *Wallet, *ethutils.RPCEthClient, *big.Int, error) {
	f := flag.NewFlagSet("", flag.ContinueOnError)

	AddFeedOutputOptions(f)
	AddForwarderTarget(f)
	AddL1PostingStrategyOptions(f, "node.sequencer.")

	f.String("node.aggregator.inbox-address", "", "address of the inbox contract")
	f.Int("node.aggregator.max-batch-time", 10, "max-batch-time=NumSeconds")
	f.Bool("node.aggregator.stateful", false, "enable pending state tracking")

	f.Bool("node.cache.allow-slow-lookup", false, "load L2 block from disk if not in memory cache")
	f.Int("node.cache.lru-size", 1000, "number of recently used L2 blocks to hold in lru memory cache")
	f.Int("node.cache.block-info-lru-size", 100_000, "number of recently used L2 block info to hold in lru memory cache")
	f.Duration("node.cache.timed-expire", 20*time.Minute, "length of time to hold L2 blocks in timed memory cache")

	f.Uint64("node.chain-id", 42161, "chain id of the arbitrum chain")

	f.String("node.forwarder.submitter-address", "", "address of the node that will submit your transaction to the chain")
	f.String("node.forwarder.rpc-mode", "full", "RPC mode: either full, non-mutating (no eth_sendRawTransaction), or forwarding-only (only requests forwarded upstream are permitted)")

	f.Duration("node.log-idle-sleep", 100*time.Millisecond, "milliseconds for log reader to sleep between reading logs")
	f.Int("node.log-process-count", 100, "maximum number of logs to process at a time")

	f.String("node.rpc.addr", "0.0.0.0", "RPC address")
	f.Int("node.rpc.port", 8547, "RPC port")
	f.String("node.rpc.path", "/", "RPC path")
	f.Bool("node.rpc.enable-l1-calls", false, "If RPC calls which query the L1 node indirectly should be allowed")

	f.Int64("node.sequencer.create-batch-block-interval", 270, "block interval at which to create new batches")
	f.Int64("node.sequencer.continue-batch-posting-block-interval", 2, "block interval to post the next batch after posting a partial one")
	f.Int64("node.sequencer.delayed-messages-target-delay", 12, "delay before sequencing delayed messages")
	f.String("node.sequencer.lockout.redis", "", "sequencer lockout redis instance URL")
	f.String("node.sequencer.lockout.self-rpc-url", "", "own RPC URL for other sequencers to failover to")
	f.Int64("node.sequencer.max-batch-gas-cost", 2_000_000, "max L1 batch gas cost to post before splitting it up into multiple batches")
	f.String("node.sequencer.gas-refunder-address", "", "address of the L1 gas refunder contract (optional)")
	f.Uint64("node.sequencer.gas-refunder-extra-gas", 50_000, "amount of extra gas to supply for the gas refunder operation")
	f.Bool("node.sequencer.dangerous.reorg-out-huge-messages", false, "erase any huge messages in database that cannot be published (DANGEROUS)")
	f.Bool("node.sequencer.dangerous.publish-batches-without-lockout", false, "continue publishing batches (but not sequencing) without the lockout (DANGEROUS)")
	f.Bool("node.sequencer.dangerous.rewrite-sequencer-address", false, "reorganize to rewrite the sequencer address if it's not the loaded wallet (DANGEROUS)")
	f.Bool("node.sequencer.dangerous.disable-batch-posting", false, "disable posting batches to L1 (DANGEROUS)")
	f.Bool("node.sequencer.dangerous.disable-delayed-message-sequencing", false, "disable sequencing delayed messages (DANGEROUS)")

	f.String("node.type", "forwarder", "forwarder, aggregator or sequencer")

	f.String("node.ws.addr", "0.0.0.0", "websocket address")
	f.Int("node.ws.port", 8548, "websocket port")
	f.String("node.ws.path", "/", "websocket path")

	return ParseNonRelay(ctx, f, "rpc-wallet", 250_000_000)
}

func ParseValidator(ctx context.Context) (*Config, *Wallet, *ethutils.RPCEthClient, *big.Int, error) {
	f := flag.NewFlagSet("", flag.ContinueOnError)

	AddFeedOutputOptions(f)
	AddL1PostingStrategyOptions(f, "validator.")

	f.String("validator.strategy", "StakeLatest", "strategy for validator to use")
	f.String("validator.utils-address", "", "validator utilities address")
	f.Duration("validator.staker-delay", 60*time.Second, "delay between updating stake")
	f.String("validator.wallet-factory-address", "", "strategy for validator to use")
	f.Bool("validator.dont-challenge", false, "don't challenge any other validators' assertions")

	return ParseNonRelay(ctx, f, "validator-wallet", 0)
}

func ParseNonRelay(ctx context.Context, f *flag.FlagSet, defaultWalletPathname string, maxExecutionGas int) (*Config, *Wallet, *ethutils.RPCEthClient, *big.Int, error) {
	f.String("bridge-utils-address", "", "bridgeutils contract address")

	f.Int("core.cache.basic-interval", 100_000_000, "amount of gas to wait between saving to basic cache")
	f.Int("core.cache.basic-size", 100, "number of recently used L2 blocks to hold in basic memory cache")
	f.Bool("core.cache.disable", false, "disable saving to cache while in core thread")
	f.Int("core.cache.lru-size", 1000, "number of recently used L2 blocks to hold in lru memory cache")
	f.Bool("core.cache.seed-on-startup", true, "seed cache on startup by re-executing timed-expire worth of history")
	f.Duration("core.cache.timed-expire", 20*time.Minute, "length of time to hold L2 blocks in arbcore timed memory cache")

	f.Int("core.checkpoint-gas-frequency", 1_000_000_000, "amount of gas between saving checkpoints")
	f.Int("core.checkpoint-load-gas-cost", 250_000_000, "running machine for given gas takes same amount of time as loading database entry")
	f.Int("core.checkpoint-load-gas-factor", 4, "factor to weight difference in database checkpoint vs cache checkpoint")
	f.Int("core.checkpoint-max-execution-gas", maxExecutionGas, "maximum amount of gas any given checkpoint is allowed to execute")

	f.Bool("core.debug", false, "print extra debug messages in arbcore")

	f.Duration("core.idle-sleep", 5*time.Millisecond, "how long core thread should sleep when idle")

	f.Bool("core.lazy-load-core-machine", false, "if the core machine should be loaded as it's run")
	f.Bool("core.lazy-load-archive-queries", true, "if the archive queries should be loaded as they're run")

	f.Int("core.message-process-count", 100, "maximum number of messages to process at a time")

	f.Duration("core.save-rocksdb-interval", 0, "duration between saving database backups, 0 to disable")
	f.String("core.save-rocksdb-path", "db_checkpoints", "path to save database backups in")

	f.Bool("core.test.just-metadata", false, "just print database metadata and exit")
	f.Int("core.test.load-count", 0, "number of snapshots to load from database for profile test, zero to disable")
	f.Int("core.test.reorg-to.l1-block", 0, "reorg to snapshot with given L1 block or before, zero to disable")
	f.Int("core.test.reorg-to.l2-block", 0, "reorg to snapshot with given L2 block or before, zero to disable")
	f.Int("core.test.reorg-to.log", 0, "reorg to snapshot with given log or before, zero to disable")
	f.Int("core.test.reorg-to.message", 0, "reorg to snapshot with given message or before, zero to disable")
	f.Bool("core.test.reset-all-except-inbox", false, "remove all database info except for inbox")
<<<<<<< HEAD
	f.Int("core.test.run-until", 0, "run until gas is reacheck for profile test, zero to disable")
=======
	f.Int("core.test.run-until", 0, "run until gas is reached for profile test, zero to disable")
>>>>>>> 3da8bb61

	f.Float64("gas-price", 0, "float of gas price to use in gwei (0 = use L1 node's recommended value)")

	f.String("l1.url", "", "layer 1 ethereum node RPC URL")
	f.Uint64("l1.chain-id", 0, "if set other than 0, will be used to validate database and L1 connection")

	f.String("persistent.global-config", ".arbitrum", "location global configuration is located")
	f.String("persistent.chain", "", "path that chain specific state is located")

	f.String("rollup.address", "", "layer 2 rollup contract address")
	f.String("rollup.machine.filename", "", "file to load machine from")

	f.String("wallet.local.pathname", defaultWalletPathname, "path to store wallet in")
	f.String("wallet.local.password", PASSWORD_NOT_SET, "password for wallet")
	f.String("wallet.local.private-key", "", "wallet private key string")

	f.String("wallet.fireblocks.feed-signer.pathname", "feed-signer-wallet", "path to store feed-signer wallet in")
	f.String("wallet.fireblocks.feed-signer.password", PASSWORD_NOT_SET, "password for feed-signer wallet")
	f.String("wallet.fireblocks.feed-signer.private-key", "", "wallet feed-signer private key string")

	f.Bool("wait-to-catch-up", false, "wait to catch up to the chain before opening the RPC")

	AddHealthcheckOptions(f)

	k, err := beginCommonParse(f)
	if err != nil {
		return nil, nil, nil, nil, err
	}

	l1URL := k.String("l1.url")
	if len(l1URL) == 0 {
		return nil, nil, nil, nil, errors.New("required parameter --l1.url is missing")
	}

	l1Client, err := ethutils.NewRPCEthClient(l1URL)
	if err != nil {
		return nil, nil, nil, nil, errors.Wrapf(err, "error connecting to ethereum L1 node: %s", l1URL)
	}

	var l1ChainId *big.Int
	for {
		l1ChainId, err = l1Client.ChainID(ctx)
		if err == nil {
			break
		}
		logger.Warn().Err(err).Msg("Error getting chain ID")

		select {
		case <-ctx.Done():
			return nil, nil, nil, nil, errors.New("ctx cancelled getting chain ID")
		case <-time.After(5 * time.Second):
		}
	}
	logger.Info().Str("l1url", l1URL).Str("chainid", l1ChainId.String()).Msg("connected to l1 chain")

	rollupAddress := k.String("rollup.address")
	if len(rollupAddress) != 0 {
		logger.Info().Str("rollup", rollupAddress).Msg("using custom rollup address")
	} else {
		if l1ChainId.Cmp(big.NewInt(1)) == 0 {
			err := k.Load(confmap.Provider(map[string]interface{}{
				"bridge-utils-address":             "0x84efa170dc6d521495d7942e372b8e4b2fb918ec",
				"feed.input.url":                   []string{"wss://arb1.arbitrum.io/feed"},
				"node.aggregator.inbox-address":    "0x4Dbd4fc535Ac27206064B68FfCf827b0A60BAB3f",
				"node.chain-id":                    "42161",
				"node.forwarder.target":            "https://arb1.arbitrum.io/rpc",
				"persistent.chain":                 "mainnet",
				"rollup.address":                   "0xC12BA48c781F6e392B49Db2E25Cd0c28cD77531A",
				"rollup.from-block":                "12525700",
				"rollup.machine.filename":          "mainnet.arb1.mexe",
				"rollup.machine.url":               "https://raw.githubusercontent.com/OffchainLabs/arb-os/48bdb999a703575d26a856499e6eb3e17691e99d/arb_os/arbos.mexe",
				"validator.utils-address":          "0x2B36F23ce0bAbD57553b26Da4C7a0585bac65DC1",
				"validator.wallet-factory-address": "0xe17d8Fa6BC62590f840C5Dd35f300F77D55CC178",
			}, "."), nil)
			if err != nil {
				return nil, nil, nil, nil, errors.Wrap(err, "error setting mainnet.arb1 rollup parameters")
			}
		} else if l1ChainId.Cmp(big.NewInt(4)) == 0 {
			err := k.Load(confmap.Provider(map[string]interface{}{
				"bridge-utils-address":             "0xA556F0eF1A0E37a7837ceec5527aFC7771Bf9a67",
				"feed.input.url":                   []string{"wss://rinkeby.arbitrum.io/feed"},
				"node.aggregator.inbox-address":    "0x578BAde599406A8fE3d24Fd7f7211c0911F5B29e",
				"node.chain-id":                    "421611",
				"node.forwarder.target":            "https://rinkeby.arbitrum.io/rpc",
				"persistent.chain":                 "rinkeby",
				"rollup.address":                   "0xFe2c86CF40F89Fe2F726cFBBACEBae631300b50c",
				"rollup.from-block":                "8700589",
				"rollup.machine.filename":          "testnet.rinkeby.mexe",
				"rollup.machine.url":               "https://raw.githubusercontent.com/OffchainLabs/arb-os/26ab8d7c818681c4ee40792aeb12981a8f2c3dfa/arb_os/arbos.mexe",
				"validator.utils-address":          "0xbb14D9837f6E596167638Ba0963B9Ba8351F68CD",
				"validator.wallet-factory-address": "0x5533D1578a39690B6aC692673F771b3fc668f0a3",
			}, "."), nil)
			if err != nil {
				return nil, nil, nil, nil, errors.Wrap(err, "error setting testnet.rinkeby rollup parameters")
			}
		} else {
			return nil, nil, nil, nil, fmt.Errorf("connected to unrecognized ethereum network with chain ID: %v", l1ChainId)
		}
	}

	if err := applyOverrides(f, k); err != nil {
		return nil, nil, nil, nil, err
	}

	out, wallet, err := endCommonParse(k)
	if err != nil {
		return nil, nil, nil, nil, err
	}

	// Fixup directories
	homeDir, err := os.UserHomeDir()
	if err != nil {
		return nil, nil, nil, nil, errors.Wrap(err, "Unable to read users home directory")
	}

	// Make persistent storage directory relative to home directory if not already absolute
	if !filepath.IsAbs(out.Persistent.GlobalConfig) {
		out.Persistent.GlobalConfig = path.Join(homeDir, out.Persistent.GlobalConfig)
	}
	err = os.MkdirAll(out.Persistent.GlobalConfig, os.ModePerm)
	if err != nil {
		return nil, nil, nil, nil, errors.Wrap(err, "Unable to create global configuration directory")
	}

	// Make chain directory relative to persistent storage directory if not already absolute
	if !filepath.IsAbs(out.Persistent.Chain) {
		out.Persistent.Chain = path.Join(out.Persistent.GlobalConfig, out.Persistent.Chain)
	}
	err = os.MkdirAll(out.Persistent.Chain, os.ModePerm)
	if err != nil {
		return nil, nil, nil, nil, errors.Wrap(err, "Unable to create chain directory")
	}

	if len(out.Rollup.Machine.Filename) == 0 {
		// Machine not provided, so use default
		out.Rollup.Machine.Filename = path.Join(out.Persistent.Chain, "arbos.mexe")
	}

	// Make rocksdb backup directory relative to persistent storage directory if not already absolute
	if !filepath.IsAbs(out.Core.SaveRocksdbPath) {
		out.Core.SaveRocksdbPath = path.Join(out.Persistent.Chain, out.Core.SaveRocksdbPath)
	}

	// Make machine relative to storage directory if not already absolute
	if !filepath.IsAbs(out.Rollup.Machine.Filename) {
		out.Rollup.Machine.Filename = path.Join(out.Persistent.GlobalConfig, out.Rollup.Machine.Filename)
	}

	// Make wallet directories relative to chain directory if not already absolute
	if !filepath.IsAbs(wallet.Local.Pathname) {
		wallet.Local.Pathname = path.Join(out.Persistent.Chain, wallet.Local.Pathname)
	}
	if !filepath.IsAbs(wallet.Fireblocks.FeedSigner.Pathname) {
		wallet.Fireblocks.FeedSigner.Pathname = path.Join(out.Persistent.Chain, wallet.Fireblocks.FeedSigner.Pathname)
	}

	_, err = os.Stat(out.Rollup.Machine.Filename)
	if os.IsNotExist(err) && len(out.Rollup.Machine.URL) != 0 {
		// Machine does not exist, so load it from provided URL
		logger.Debug().Str("URL", out.Rollup.Machine.URL).Msg("downloading machine")

		resp, err := http.Get(out.Rollup.Machine.URL)
		if err != nil {
			return nil, nil, nil, nil, errors.Wrapf(err, "unable to get machine from: %s", out.Rollup.Machine.URL)
		}
		if resp.StatusCode != 200 {
			return nil, nil, nil, nil, fmt.Errorf("HTTP status '%v' when trying to get machine from: %s", resp.Status, out.Rollup.Machine.URL)
		}

		fileOut, err := os.Create(out.Rollup.Machine.Filename)
		if err != nil {
			return nil, nil, nil, nil, errors.Wrapf(err, "unable to open file '%s' for machine", out.Rollup.Machine.Filename)
		}

		_, err = io.Copy(fileOut, resp.Body)
		if err != nil {
			return nil, nil, nil, nil, errors.Wrapf(err, "unable to output machine to: %s", out.Rollup.Machine.Filename)
		}
	}

	if out.L1.ChainID != 0 && l1ChainId.Int64() != int64(out.L1.ChainID) {
		logger.
			Error().
			Int("expected-chainid", out.L1.ChainID).
			Int64("l1-chainid", l1ChainId.Int64()).
			Msg("unexpected chain id")
		return nil, nil, nil, nil, fmt.Errorf("expected chain id %v but l1 node has chain id %v", out.L1.ChainID, l1ChainId)
	}

	if out.Node.Cache.AllowSlowLookup {
		// Force unlimited execution
		out.Core.CheckpointMaxExecutionGas = 0
	}

	return out, wallet, l1Client, l1ChainId, nil
}

func ParseRelay() (*Config, error) {
	f := flag.NewFlagSet(os.Args[0], flag.ContinueOnError)

	AddFeedOutputOptions(f)

	k, err := beginCommonParse(f)
	if err != nil {
		return nil, err
	}

	out, _, err := endCommonParse(k)
	if err != nil {
		return nil, err
	}

	return out, nil
}

func AddFeedOutputOptions(f *flag.FlagSet) {
	f.String("feed.output.addr", "0.0.0.0", "address to bind the relay feed output to")
	f.Duration("feed.output.io-timeout", 5*time.Second, "duration to wait before timing out HTTP to WS upgrade")
	f.Int("feed.output.port", 9642, "port to bind the relay feed output to")
	f.Duration("feed.output.ping", 5*time.Second, "duration for ping interval")
	f.Duration("feed.output.client-timeout", 15*time.Second, "duraction to wait before timing out connections to client")
	f.Int("feed.output.workers", 100, "Number of threads to reserve for HTTP to WS upgrade")
}

func AddForwarderTarget(f *flag.FlagSet) {
	f.String("node.forwarder.target", "", "url of another node to send transactions through")
}

func AddHealthcheckOptions(f *flag.FlagSet) {
	f.Bool("healthcheck.enable", false, "enable healthcheck endpoint")
	f.Bool("healthcheck.sequencer", false, "enable checking the health of the sequencer")
	f.Bool("healthcheck.l1-node", false, "enable checking the health of the L1 node")
	f.Bool("healthcheck.metrics", false, "enable prometheus endpoint")
	f.String("healthcheck.metrics-prefix", "", "prepend the specified prefix to the exported metrics names")
	f.String("healthcheck.addr", "", "address to bind the healthcheck endpoint to")
	f.Int("healthcheck.port", 0, "port to bind the healthcheck endpoint to")
}

func beginCommonParse(f *flag.FlagSet) (*koanf.Koanf, error) {
	f.Bool("conf.dump", false, "print out currently active configuration file")
	f.String("conf.env-prefix", "", "environment variables with given prefix will be loaded as configuration values")
	f.String("conf.file", "", "name of configuration file")
	f.String("conf.s3.access-key", "", "S3 access key")
	f.String("conf.s3.secret-key", "", "S3 secret key")
	f.String("conf.s3.region", "", "S3 region")
	f.String("conf.s3.bucket", "", "S3 bucket")
	f.String("conf.s3.object-key", "", "S3 object key")
	f.String("conf.string", "", "configuration as JSON string")

	f.Duration("feed.input.timeout", 20*time.Second, "duration to wait before timing out connection to server")
	f.StringSlice("feed.input.url", []string{}, "URL of sequencer feed source")

	f.Bool("metrics", false, "enable metrics")
	f.String("metrics-server.addr", "127.0.0.1", "metrics server address")
	f.String("metrics-server.port", "6070", "metrics server address")

	f.String("log.rpc", "info", "log level for rpc")
	f.String("log.core", "info", "log level for general arb node logging")

	f.Bool("pprof-enable", false, "enable profiling server")

	err := f.Parse(os.Args[1:])
	if err != nil {
		return nil, err
	}

	if f.NArg() != 0 {
		// Unexpected number of parameters
		return nil, errors.New("unexpected number of parameters")
	}

	var k = koanf.New(".")

	// Load defaults that are not specified on command line
	err = k.Load(confmap.Provider(map[string]interface{}{
		"feed.output.queue":                      100,
		"node.sequencer.lockout.timeout":         30 * time.Second,
		"node.sequencer.lockout.max-latency":     10 * time.Second,
		"node.sequencer.lockout.seq-num-timeout": 5 * time.Minute,
	}, "."), nil)
	if err != nil {
		return nil, errors.Wrap(err, "error applying default values")
	}

	// Initial application of command line parameters and environment variables so other methods can be applied
	if err := applyOverrides(f, k); err != nil {
		return nil, err
	}

	return k, nil
}

func applyOverrides(f *flag.FlagSet, k *koanf.Koanf) error {
	// Apply command line options and environment variables
	if err := applyOverrideOverrides(f, k); err != nil {
		return err
	}

	// Load configuration file from S3 if setup
	if len(k.String("conf.s3.secret-key")) != 0 {
		if err := loadS3Variables(k); err != nil {
			return errors.Wrap(err, "error loading S3 settings")
		}

		if err := applyOverrideOverrides(f, k); err != nil {
			return err
		}
	}

	// Local config file overrides S3 config file
	configFile := k.String("conf.file")
	if len(configFile) > 0 {
		if err := k.Load(file.Provider(configFile), json.Parser()); err != nil {
			return errors.Wrap(err, "error loading local config file")
		}

		if err := applyOverrideOverrides(f, k); err != nil {
			return err
		}
	}

	return nil
}

// applyOverrideOverrides for configuration values that need to be re-applied for each configuration item applied
func applyOverrideOverrides(f *flag.FlagSet, k *koanf.Koanf) error {
	// Command line overrides config file or config string
	if err := k.Load(posflag.Provider(f, ".", k), nil); err != nil {
		return errors.Wrap(err, "error loading command line config")
	}

	// Config string overrides any config file
	configString := k.String("conf.string")
	if len(configString) > 0 {
		if err := k.Load(rawbytes.Provider([]byte(configString)), json.Parser()); err != nil {
			return errors.Wrap(err, "error loading config string config")
		}

		// Command line overrides config file or config string
		if err := k.Load(posflag.Provider(f, ".", k), nil); err != nil {
			return errors.Wrap(err, "error loading command line config")
		}
	}

	// Environment variables overrides config files or command line options
	if err := loadEnvironmentVariables(k); err != nil {
		return errors.Wrap(err, "error loading environment variables")
	}

	return nil
}

func loadEnvironmentVariables(k *koanf.Koanf) error {
	envPrefix := k.String("conf.env-prefix")
	if len(envPrefix) != 0 {
		return k.Load(env.Provider(envPrefix+"_", ".", func(s string) string {
			// FOO__BAR -> foo-bar to handle dash in config names
			s = strings.Replace(strings.ToLower(
				strings.TrimPrefix(s, envPrefix+"_")), "__", "-", -1)
			return strings.Replace(s, "_", ".", -1)
		}), nil)
	}

	return nil
}

func loadS3Variables(k *koanf.Koanf) error {
	return k.Load(s3.Provider(s3.Config{
		AccessKey: k.String("conf.s3.access-key"),
		SecretKey: k.String("conf.s3.secret-key"),
		Region:    k.String("conf.s3.region"),
		Bucket:    k.String("conf.s3.bucket"),
		ObjectKey: k.String("conf.s3.object-key"),
	}), nil)
}

func endCommonParse(k *koanf.Koanf) (*Config, *Wallet, error) {
	var out Config
	decoderConfig := mapstructure.DecoderConfig{
		ErrorUnused: true,

		// Default values
		DecodeHook: mapstructure.ComposeDecodeHookFunc(
			mapstructure.StringToTimeDurationHookFunc()),
		Metadata:         nil,
		Result:           &out,
		WeaklyTypedInput: true,
	}
	err := k.UnmarshalWithConf("", &out, koanf.UnmarshalConf{DecoderConfig: &decoderConfig})
	if err != nil {
		return nil, nil, err
	}

	if len(out.Wallet.Fireblocks.SSLKey) != 0 {
		if len(out.Wallet.Fireblocks.APIKey) == 0 {
			return nil, nil, errors.New("fireblocks configured but missing fireblocks.api-key")
		}
		if len(out.Wallet.Fireblocks.BaseURL) == 0 {
			return nil, nil, errors.New("fireblocks configured but missing fireblocks.base-url")
		}
		if len(out.Wallet.Fireblocks.SSLKey) == 0 {
			return nil, nil, errors.New("fireblocks configured but missing fireblocks.ssl-key")
		}
		if len(out.Wallet.Fireblocks.SourceAddress) == 0 {
			return nil, nil, errors.New("fireblocks configured but missing fireblocks.source-address")
		}
		if len(out.Wallet.Fireblocks.SourceId) == 0 {
			return nil, nil, errors.New("fireblocks configured but missing fireblocks.source-id")
		}
		if len(out.Wallet.Fireblocks.SourceType) == 0 {
			return nil, nil, errors.New("fireblocks configured but missing fireblocks.source-type")
		}

		out.Wallet.Fireblocks.SSLKey = strings.Replace(out.Wallet.Fireblocks.SSLKey, "\\n", "\n", -1)
	}

	if out.Conf.Dump {
		// Print out current configuration

		// Don't keep printing configuration file and don't print wallet passwords
		err := k.Load(confmap.Provider(map[string]interface{}{
			"conf.dump":                                 false,
			"wallet.fireblocks.feed-signer.password":    "",
			"wallet.fireblocks.feed-signer.private-key": "",
			"wallet.fireblocks.ssl-key":                 "",
			"wallet.fireblocks.ssl-key-password":        "",
			"wallet.local.password":                     "",
			"wallet.local.private-key":                  "",
		}, "."), nil)

		c, err := k.Marshal(json.Parser())
		if err != nil {
			return nil, nil, errors.Wrap(err, "unable to marshal config file to JSON")
		}

		fmt.Println(string(c))
		os.Exit(1)
	}

	// Don't pass around wallet contents with normal configuration
	wallet := out.Wallet
	out.Wallet = Wallet{}

	return &out, &wallet, nil
}

func UnmarshalMap(marshalled string) map[string]string {
	unmarshalled := make(map[string]string)
	if len(marshalled) == 0 {
		return unmarshalled
	}
	items := strings.Split(marshalled, ",")
	for _, pair := range items {
		item := strings.Split(pair, ":")
		unmarshalled[item[0]] = item[1]
	}

	return unmarshalled
}<|MERGE_RESOLUTION|>--- conflicted
+++ resolved
@@ -487,11 +487,7 @@
 	f.Int("core.test.reorg-to.log", 0, "reorg to snapshot with given log or before, zero to disable")
 	f.Int("core.test.reorg-to.message", 0, "reorg to snapshot with given message or before, zero to disable")
 	f.Bool("core.test.reset-all-except-inbox", false, "remove all database info except for inbox")
-<<<<<<< HEAD
-	f.Int("core.test.run-until", 0, "run until gas is reacheck for profile test, zero to disable")
-=======
 	f.Int("core.test.run-until", 0, "run until gas is reached for profile test, zero to disable")
->>>>>>> 3da8bb61
 
 	f.Float64("gas-price", 0, "float of gas price to use in gwei (0 = use L1 node's recommended value)")
 
