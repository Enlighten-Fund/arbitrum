--- conflicted
+++ resolved
@@ -3,6 +3,7 @@
 import (
 	"context"
 	"errors"
+	"github.com/ethereum/go-ethereum"
 	errors2 "github.com/pkg/errors"
 	"math/big"
 
@@ -104,19 +105,11 @@
 	}
 }
 
-<<<<<<< HEAD
 func (s *Server) GetBlockByHash(ctx context.Context, blockHashRaw hexutil.Bytes, includeTxData bool) (*GetBlockResult, error) {
-	var blockHash arbcommon.Hash
+	var blockHash common.Hash
 	copy(blockHash[:], blockHashRaw)
 
-	header, err := s.srv.GetBlockHeaderByHash(ctx, blockHash)
-=======
-func (s *Server) GetBlockByHash(r *http.Request, args *GetBlockByHashArgs, reply **GetBlockResult) error {
-	var blockHash common.Hash
-	copy(blockHash[:], args.BlockHash)
-
-	header, err := s.srv.Client.HeaderByHash(r.Context(), blockHash)
->>>>>>> 942331dd
+	header, err := s.srv.Client.HeaderByHash(ctx, blockHash)
 	if err != nil {
 		// If we can't get the header, return nil
 		return nil, nil
@@ -129,11 +122,7 @@
 	if err != nil {
 		return nil, err
 	}
-<<<<<<< HEAD
-	header, err := s.srv.GetBlockHeaderByNumber(ctx, height)
-=======
-	header, err := s.srv.Client.HeaderByNumber(r.Context(), new(big.Int).SetUint64(height))
->>>>>>> 942331dd
+	header, err := s.srv.Client.HeaderByNumber(ctx, new(big.Int).SetUint64(height))
 	if err != nil {
 		// If we can't get the header, return nil
 		return nil, err
@@ -141,25 +130,20 @@
 	return s.getBlock(header, includeTxData)
 }
 
-<<<<<<< HEAD
 func (s *Server) getBlock(header *types.Header, includeTxData bool) (*GetBlockResult, error) {
-	results, err := s.srv.GetBlockResults(header.Number.Uint64())
-=======
-func (s *Server) getBlock(header *types.Header, includeTxData bool, reply **GetBlockResult) error {
 	block, err := s.srv.BlockInfo(header.Number.Uint64())
->>>>>>> 942331dd
 	if err != nil {
 		return nil, err
 	}
 
 	blockInfo, err := s.srv.GetBlockInfo(block)
 	if err != nil {
-		return err
+		return nil, err
 	}
 
 	results, err := s.srv.GetBlockResults(blockInfo)
 	if err != nil {
-		return err
+		return nil, err
 	}
 
 	bloom, gasLimit, gasUsed := aggregator.GetBlockFields(block, blockInfo)
@@ -375,10 +359,12 @@
 	return txRes, nil
 }
 
-func (s *Server) GetLogs(ctx context.Context, args *GetLogsArgs) ([]LogResult, error) {
+func (s *Server) GetLogs(ctx context.Context, args ethereum.FilterQuery) ([]*types.Log, error) {
 	var fromHeight *uint64
+
 	if args.FromBlock != nil {
-		from, err := s.blockNum(args.FromBlock)
+		fromRaw := args.FromBlock.Int64()
+		from, err := s.blockNum((*rpc.BlockNumber)(&fromRaw))
 		if err != nil {
 			return nil, err
 		}
@@ -387,45 +373,21 @@
 
 	var toHeight *uint64
 	if args.ToBlock != nil {
-		to, err := s.blockNum(args.ToBlock)
+		toRaw := args.FromBlock.Int64()
+		to, err := s.blockNum((*rpc.BlockNumber)(&toRaw))
 		if err != nil {
 			return nil, err
 		}
 		toHeight = &to
 	}
 
-	addresses := make([]common.Address, 0, 1)
-	if args.Address != nil {
-		addresses = args.Address.addresses
-	}
-
-	topicGroups := make([][]common.Hash, 0, len(args.Topics))
-	for _, topic := range args.Topics {
-		topicGroups = append(topicGroups, topic.topics)
-	}
-
-	logs, err := s.srv.FindLogs(ctx, fromHeight, toHeight, addresses, topicGroups)
-	if err != nil {
-		return nil, err
-	}
-	res := make([]LogResult, 0, len(logs))
+	logs, err := s.srv.FindLogs(ctx, fromHeight, toHeight, args.Addresses, args.Topics)
+	if err != nil {
+		return nil, err
+	}
+	res := make([]*types.Log, 0, len(logs))
 	for _, evmLog := range logs {
-		logIndex := hexutil.EncodeUint64(evmLog.Index)
-		txIndex := hexutil.EncodeUint64(evmLog.TxIndex)
-		txHash := evmLog.TxHash.ToEthHash()
-		blockHash := evmLog.Block.HeaderHash.ToEthHash()
-		blockNum := hexutil.EncodeBig(evmLog.Block.Height.AsInt())
-		res = append(res, LogResult{
-			Removed:          false,
-			LogIndex:         &logIndex,
-			TransactionIndex: &txIndex,
-			TransactionHash:  &txHash,
-			BlockHash:        &blockHash,
-			BlockNumber:      &blockNum,
-			Address:          evmLog.Address.Hex(),
-			Data:             hexutil.Encode(evmLog.Data),
-			Topics:           arbcommon.NewEthHashesFromHashes(evmLog.Topics),
-		})
+		res = append(res, evmLog.ToEVMLog())
 	}
 	return res, nil
 }
