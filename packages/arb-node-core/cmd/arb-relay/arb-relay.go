/*
 * Copyright 2021, Offchain Labs, Inc.
 *
 * Licensed under the Apache License, Version 2.0 (the "License");
 * you may not use this file except in compliance with the License.
 * You may obtain a copy of the License at
 *
 *    http://www.apache.org/licenses/LICENSE-2.0
 *
 * Unless required by applicable law or agreed to in writing, software
 * distributed under the License is distributed on an "AS IS" BASIS,
 * WITHOUT WARRANTIES OR CONDITIONS OF ANY KIND, either express or implied.
 * See the License for the specific language governing permissions and
 * limitations under the License.
 */

package main

import (
	"context"
	"fmt"
	"github.com/offchainlabs/arbitrum/packages/arb-util/arblog"
	golog "log"
	"net/http"
	"strings"
	"time"

	"github.com/pkg/errors"

	"github.com/rs/zerolog"
	"github.com/rs/zerolog/log"
	"github.com/rs/zerolog/pkgerrors"

	"github.com/offchainlabs/arbitrum/packages/arb-node-core/cmdhelp"
	"github.com/offchainlabs/arbitrum/packages/arb-util/broadcastclient"
	"github.com/offchainlabs/arbitrum/packages/arb-util/broadcaster"
	"github.com/offchainlabs/arbitrum/packages/arb-util/common"
	"github.com/offchainlabs/arbitrum/packages/arb-util/configuration"
)

var logger zerolog.Logger
var pprofMux *http.ServeMux

type ArbRelay struct {
	broadcastClients         []*broadcastclient.BroadcastClient
	broadcaster              *broadcaster.Broadcaster
	confirmedAccumulatorChan chan common.Hash
}

func init() {
	pprofMux = http.DefaultServeMux
	http.DefaultServeMux = http.NewServeMux()
}

func main() {
	// Enable line numbers in logging
	golog.SetFlags(golog.LstdFlags | golog.Lshortfile)

	// Print stack trace when `.Error().Stack().Err(err).` is added to zerolog call
	zerolog.ErrorStackMarshaler = pkgerrors.MarshalStack

	zerolog.SetGlobalLevel(zerolog.InfoLevel)

	// Print line number that log was created on
<<<<<<< HEAD
	logger = log.With().Caller().Stack().Str("component", "arb-relay").Logger()
=======
	logger = arblog.Logger.With().Str("component", "arb-relay").Logger()
>>>>>>> 669c84f5

	if err := startup(); err != nil {
		logger.Error().Err(err).Msg("Error running relay")
	}
}

func startup() error {
	ctx, cancelFunc, cancelChan := cmdhelp.CreateLaunchContext()
	defer cancelFunc()

	config, err := configuration.ParseRelay()
	if err != nil || len(config.Feed.Input.URLs) == 0 {
		fmt.Printf("\n")
		fmt.Printf("Sample usage: arb-relay --conf=<filename> \n")
		fmt.Printf("          or: arb-relay --feed.input.url=<feed websocket>\n\n")
		if err != nil && !strings.Contains(err.Error(), "help requested") {
			fmt.Printf("%s\n", err.Error())
		}

		return nil
	}

	if err := cmdhelp.ParseLogFlags(&config.Log.RPC, &config.Log.Core); err != nil {
		return err
	}

	defer logger.Info().Msg("Cleanly shutting down relay")

	if config.PProfEnable {
		go func() {
			err := http.ListenAndServe("localhost:8081", pprofMux)
			log.Error().Err(err).Msg("profiling server failed")
		}()
	}

	// Start up an arbitrum sequencer relay
	arbRelay := NewArbRelay(config.Feed)
	relayDone, err := arbRelay.Start(ctx)
	if err != nil {
		return err
	}
	defer arbRelay.Stop()

	select {
	case <-cancelChan:
		return nil
	case <-relayDone:
		return nil
	}
}

func NewArbRelay(settings configuration.Feed) *ArbRelay {
	var broadcastClients []*broadcastclient.BroadcastClient
	confirmedAccumulatorChan := make(chan common.Hash, 1)
	for _, address := range settings.Input.URLs {
		client := broadcastclient.NewBroadcastClient(address, nil, settings.Input.Timeout)
		client.ConfirmedAccumulatorListener = confirmedAccumulatorChan
		broadcastClients = append(broadcastClients, client)
	}
	return &ArbRelay{
		broadcaster:              broadcaster.NewBroadcaster(settings.Output),
		broadcastClients:         broadcastClients,
		confirmedAccumulatorChan: confirmedAccumulatorChan,
	}
}

const RECENT_FEED_ITEM_TTL time.Duration = time.Second * 10

func (ar *ArbRelay) Start(ctx context.Context) (chan bool, error) {
	done := make(chan bool)

	err := ar.broadcaster.Start(ctx)
	if err != nil {
		return nil, errors.New("broadcast unable to start")
	}

	// connect returns
	messages := make(chan broadcaster.BroadcastFeedMessage)
	for _, client := range ar.broadcastClients {
		client.ConnectInBackground(ctx, messages)
	}

	recentFeedItems := make(map[common.Hash]time.Time)
	go func() {
		defer func() {
			done <- true
		}()
		recentFeedItemsCleanup := time.NewTicker(RECENT_FEED_ITEM_TTL)
		defer recentFeedItemsCleanup.Stop()
		for {
			select {
			case <-ctx.Done():
				return
			case msg := <-messages:
				newAcc := msg.FeedItem.BatchItem.Accumulator
				if recentFeedItems[newAcc] != (time.Time{}) {
					continue
				}
				recentFeedItems[newAcc] = time.Now()
				err = ar.broadcaster.BroadcastSingle(msg.FeedItem.PrevAcc, msg.FeedItem.BatchItem, msg.Signature)
				if err != nil {
					logger.
						Error().
						Err(err).
						Hex("PrevAcc", msg.FeedItem.PrevAcc.Bytes()).
						Hex("BatchItem", msg.FeedItem.BatchItem.ToBytesWithSeqNum()).
						Msg("unable to broadcast batch item")
				}
			case ca := <-ar.confirmedAccumulatorChan:
				ar.broadcaster.ConfirmedAccumulator(ca)
			case <-recentFeedItemsCleanup.C:
				// Clear expired items from recentFeedItems
				recentFeedItemExpiry := time.Now().Add(-RECENT_FEED_ITEM_TTL)
				for acc, created := range recentFeedItems {
					if created.Before(recentFeedItemExpiry) {
						delete(recentFeedItems, acc)
					}
				}
			}
		}
	}()

	return done, nil
}

func (ar *ArbRelay) Stop() {
	for _, client := range ar.broadcastClients {
		client.Close()
	}
	ar.broadcaster.Stop()
}<|MERGE_RESOLUTION|>--- conflicted
+++ resolved
@@ -62,11 +62,7 @@
 	zerolog.SetGlobalLevel(zerolog.InfoLevel)
 
 	// Print line number that log was created on
-<<<<<<< HEAD
-	logger = log.With().Caller().Stack().Str("component", "arb-relay").Logger()
-=======
 	logger = arblog.Logger.With().Str("component", "arb-relay").Logger()
->>>>>>> 669c84f5
 
 	if err := startup(); err != nil {
 		logger.Error().Err(err).Msg("Error running relay")
