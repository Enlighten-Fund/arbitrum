/*
 * Copyright 2020-2021, Offchain Labs, Inc.
 *
 * Licensed under the Apache License, Version 2.0 (the "License");
 * you may not use this file except in compliance with the License.
 * You may obtain a copy of the License at
 *
 *    http://www.apache.org/licenses/LICENSE-2.0
 *
 * Unless required by applicable law or agreed to in writing, software
 * distributed under the License is distributed on an "AS IS" BASIS,
 * WITHOUT WARRANTIES OR CONDITIONS OF ANY KIND, either express or implied.
 * See the License for the specific language governing permissions and
 * limitations under the License.
 */

package cmachine

/*
#include "../cavm/carbcore.h"
#include <stdio.h>
#include <stdlib.h>
*/
import "C"
import (
	"bytes"
	"github.com/offchainlabs/arbitrum/packages/arb-util/protocol"
	"math/big"
	"runtime"
	"unsafe"

	"github.com/ethereum/go-ethereum/common/math"

	"github.com/offchainlabs/arbitrum/packages/arb-util/common"
	"github.com/offchainlabs/arbitrum/packages/arb-util/core"
	"github.com/offchainlabs/arbitrum/packages/arb-util/inbox"
	"github.com/offchainlabs/arbitrum/packages/arb-util/machine"
	"github.com/offchainlabs/arbitrum/packages/arb-util/value"

	"github.com/pkg/errors"
)

type ArbCore struct {
	c       unsafe.Pointer
	storage *ArbStorage
}

const slowLookupErrorString = "missing trie node 0000000000000000000000000000000000000000000000000000000000000000 (path )"

func NewArbCore(c unsafe.Pointer, storage *ArbStorage) *ArbCore {
	// ArbCore has same lifetime as ArbStorage, no need to have finalizer
	// Keeping a reference to ArbStorage makes sure that ArbCore isn't
	// destroyed too early, as ArbStorage owns ArbCore, not this struct
	return &ArbCore{c: c, storage: storage}
}

func (ac *ArbCore) StartThread() bool {
	defer runtime.KeepAlive(ac)
	status := C.arbCoreStartThread(ac.c)
	return status == 1
}

func (ac *ArbCore) StopThread() {
	defer runtime.KeepAlive(ac)
	C.arbCoreAbortThread(ac.c)
}

func (ac *ArbCore) MachineIdle() bool {
	defer runtime.KeepAlive(ac)
	status := C.arbCoreMachineIdle(ac.c)
	return status == 1
}

func (ac *ArbCore) MachineMessagesRead() *big.Int {
	defer runtime.KeepAlive(ac)
	return receiveBigInt(C.arbCoreMachineMessagesRead(ac.c))
}

func (ac *ArbCore) MessagesStatus() (core.MessageStatus, error) {
	defer runtime.KeepAlive(ac)
	statusRaw := C.arbCoreMessagesStatus(ac.c)
	status := core.MessageStatus(int(statusRaw))
	if status == core.MessagesError {
		cStr := C.arbCoreMessagesClearError(ac.c)
		defer C.free(unsafe.Pointer(cStr))
		return core.MessagesError, errors.New(C.GoString(cStr))
	}
	return status, nil
}

func (ac *ArbCore) PrintCoreThreadBacktrace() {
	defer runtime.KeepAlive(ac)
	C.arbCorePrintCoreThreadBacktrace(ac.c)
}

func sequencerBatchItemsToByteSliceArray(batchItems []inbox.SequencerBatchItem) C.struct_ByteSliceArrayStruct {
	return bytesArrayToByteSliceArray(encodeSequencerBatchItems(batchItems))
}

func delayedMessagesToByteSliceArray(delayedMessages []inbox.DelayedMessage) C.struct_ByteSliceArrayStruct {
	return bytesArrayToByteSliceArray(encodeDelayedMessages(delayedMessages))
}

func u256ArrayToByteSliceArray(nums []*big.Int) C.struct_ByteSliceArrayStruct {
	var data [][]byte
	for _, num := range nums {
		data = append(data, math.U256Bytes(num))
	}
	return bytesArrayToByteSliceArray(data)
}

func (ac *ArbCore) DeliverMessages(previousMessageCount *big.Int, previousSeqBatchAcc common.Hash, seqBatchItems []inbox.SequencerBatchItem, delayedMessages []inbox.DelayedMessage, reorgSeqBatchItemCount *big.Int) bool {
	defer runtime.KeepAlive(ac)
	previousMessageCountPtr := unsafeDataPointer(math.U256Bytes(previousMessageCount))
	previousSeqBatchAccPtr := unsafeDataPointer(previousSeqBatchAcc.Bytes())
	seqBatchItemsSlice := sequencerBatchItemsToByteSliceArray(seqBatchItems)
	delayedMessagesSlice := delayedMessagesToByteSliceArray(delayedMessages)

	var cReorgSeqBatchItemCount unsafe.Pointer
	if reorgSeqBatchItemCount != nil {
		reorgSeqBatchItemCount := math.U256Bytes(reorgSeqBatchItemCount)
		cReorgSeqBatchItemCount = unsafeDataPointer(reorgSeqBatchItemCount)
	}

	status := C.arbCoreDeliverMessages(ac.c, previousMessageCountPtr, previousSeqBatchAccPtr, seqBatchItemsSlice, delayedMessagesSlice, cReorgSeqBatchItemCount)
	return status == 1
}

func (ac *ArbCore) GetSendCount() (*big.Int, error) {
	defer runtime.KeepAlive(ac)
	result := C.arbCoreGetSendCount(ac.c)
	if result.found == 0 {
		return nil, errors.New("failed to load send count")
	}

	return receiveBigInt(result.value), nil
}

func (ac *ArbCore) GetLogCount() (*big.Int, error) {
	defer runtime.KeepAlive(ac)
	result := C.arbCoreGetLogCount(ac.c)
	if result.found == 0 {
		return nil, errors.New("failed to load log count")
	}

	return receiveBigInt(result.value), nil
}

func (ac *ArbCore) GetMessageCount() (*big.Int, error) {
	defer runtime.KeepAlive(ac)
	result := C.arbCoreGetMessageCount(ac.c)
	if result.found == 0 {
		return nil, errors.New("failed to load send count")
	}

	return receiveBigInt(result.value), nil
}

func (ac *ArbCore) GetDelayedMessageCount() (*big.Int, error) {
	defer runtime.KeepAlive(ac)
	result := C.arbCoreGetDelayedMessageCount(ac.c)
	if result.found == 0 {
		return nil, errors.New("failed to load send count")
	}

	return receiveBigInt(result.value), nil
}

func (ac *ArbCore) GetTotalDelayedMessagesSequenced() (*big.Int, error) {
	defer runtime.KeepAlive(ac)
	result := C.arbCoreGetTotalDelayedMessagesSequenced(ac.c)
	if result.found == 0 {
		return nil, errors.New("failed to load send count")
	}

	return receiveBigInt(result.value), nil
}

func (ac *ArbCore) GetDelayedMessagesToSequence(maxBlock *big.Int) (*big.Int, error) {
	defer runtime.KeepAlive(ac)
	maxBlockData := math.U256Bytes(maxBlock)
	result := C.arbCoreGetDelayedMessagesToSequence(ac.c, unsafeDataPointer(maxBlockData))
	if result.found == 0 {
		return nil, errors.New("failed to load delayed messages to sequence")
	}

	return receiveBigInt(result.value), nil
}

func (ac *ArbCore) GetSends(startIndex *big.Int, count *big.Int) ([][]byte, error) {
	defer runtime.KeepAlive(ac)
	startIndexData := math.U256Bytes(startIndex)
	countData := math.U256Bytes(count)
	result := C.arbCoreGetSends(ac.c, unsafeDataPointer(startIndexData), unsafeDataPointer(countData))
	if result.found == 0 {
		return nil, errors.New("failed to get sends")
	}

	return receiveByteSliceArray(result.array), nil
}

func unmarshalLog(marshaled []byte) (core.ValueAndInbox, error) {
	reader := bytes.NewReader(marshaled)
	var inboxData [64]byte
	_, err := reader.Read(inboxData[:])
	if err != nil {
		return core.ValueAndInbox{}, err
	}
	inboxCount := new(big.Int).SetBytes(inboxData[:32])
	var inboxAccumulator common.Hash
	copy(inboxAccumulator[:], inboxData[32:])

	val, err := value.UnmarshalValue(reader)
	if err != nil {
		return core.ValueAndInbox{}, err
	}

	return core.ValueAndInbox{
		Value: val,
		Inbox: core.InboxState{
			Count:       inboxCount,
			Accumulator: inboxAccumulator,
		},
	}, nil
}

func (ac *ArbCore) GetLogs(startIndex *big.Int, count *big.Int) ([]core.ValueAndInbox, error) {
	defer runtime.KeepAlive(ac)
	if count.Cmp(big.NewInt(0)) == 0 {
		return nil, nil
	}
	startIndexData := math.U256Bytes(startIndex)
	countData := math.U256Bytes(count)
	result := C.arbCoreGetLogs(ac.c, unsafeDataPointer(startIndexData), unsafeDataPointer(countData))
	if result.found == 0 {
		return nil, errors.New("failed to get logs")
	}

	marshaledLogs := receiveByteSliceArray(result.array)
	logVals := make([]core.ValueAndInbox, 0, len(marshaledLogs))
	for _, marshaledLog := range marshaledLogs {
		log, err := unmarshalLog(marshaledLog)
		if err != nil {
			return nil, err
		}
		logVals = append(logVals, log)
	}
	return logVals, nil
}

func (ac *ArbCore) GetMessages(startIndex *big.Int, count *big.Int) ([]inbox.InboxMessage, error) {
	defer runtime.KeepAlive(ac)
	startIndexData := math.U256Bytes(startIndex)
	countData := math.U256Bytes(count)

	result := C.arbCoreGetMessages(ac.c, unsafeDataPointer(startIndexData), unsafeDataPointer(countData))
	if result.found == 0 {
		return nil, errors.New("failed to get messages")
	}

	data := receiveByteSliceArray(result.array)
	messages := make([]inbox.InboxMessage, len(data))
	for i, slice := range data {
		var err error
		messages[i], err = inbox.NewInboxMessageFromData(slice)
		if err != nil {
			return nil, err
		}
	}

	return messages, nil
}

func (ac *ArbCore) GetSequencerBatchItems(startIndex *big.Int) ([]inbox.SequencerBatchItem, error) {
	defer runtime.KeepAlive(ac)
	startIndexData := math.U256Bytes(startIndex)

	result := C.arbCoreGetSequencerBatchItems(ac.c, unsafeDataPointer(startIndexData))
	if result.found == 0 {
		return nil, errors.New("failed to get messages")
	}

	data := receiveByteSliceArray(result.array)
	items := make([]inbox.SequencerBatchItem, len(data))
	for i, slice := range data {
		var err error
		items[i], err = inbox.NewSequencerBatchItemFromData(slice)
		if err != nil {
			return nil, err
		}
	}

	return items, nil
}

func (ac *ArbCore) GetSequencerBlockNumberAt(index *big.Int) (*big.Int, error) {
	defer runtime.KeepAlive(ac)
	indexData := math.U256Bytes(index)

	res := C.arbCoreGetSequencerBlockNumberAt(ac.c, unsafeDataPointer(indexData))
	if res.found == 0 {
		return nil, errors.Errorf("failed to get sequencer block number for %v", index)
	}

	return receiveBigInt(res.value), nil
}

func (ac *ArbCore) GenInboxProof(seqNum *big.Int, batchIndex *big.Int, batchEndCount *big.Int) ([]byte, error) {
	defer runtime.KeepAlive(ac)
	seqNumData := math.U256Bytes(seqNum)
	batchEndCountData := math.U256Bytes(batchEndCount)
	batchIndexData := math.U256Bytes(batchIndex)

	res := C.arbCoreGenInboxProof(ac.c, unsafeDataPointer(seqNumData), unsafeDataPointer(batchIndexData), unsafeDataPointer(batchEndCountData))
	if res.found == 0 {
		return nil, errors.Errorf("failed to generate inbox proof for %v", seqNum)
	}

	return receiveByteSlice(res.slice), nil
}

func (ac *ArbCore) GetInboxAcc(index *big.Int) (ret common.Hash, err error) {
	defer runtime.KeepAlive(ac)
	startIndexData := math.U256Bytes(index)

	status := C.arbCoreGetInboxAcc(ac.c, unsafeDataPointer(startIndexData), unsafe.Pointer(&ret[0]))
	if status == 0 {
		err = errors.Errorf("failed to get inbox acc for %v", index)
	}

	return
}

func (ac *ArbCore) GetDelayedInboxAcc(index *big.Int) (ret common.Hash, err error) {
	defer runtime.KeepAlive(ac)
	startIndexData := math.U256Bytes(index)

	status := C.arbCoreGetDelayedInboxAcc(ac.c, unsafeDataPointer(startIndexData), unsafe.Pointer(&ret[0]))
	if status == 0 {
		err = errors.Errorf("failed to get delayed inbox acc for %v", index)
	}

	return
}

func (ac *ArbCore) GetInboxAccPair(index1 *big.Int, index2 *big.Int) (ret1 common.Hash, ret2 common.Hash, err error) {
	defer runtime.KeepAlive(ac)
	startIndex1Data := math.U256Bytes(index1)
	startIndex2Data := math.U256Bytes(index2)

	status := C.arbCoreGetInboxAccPair(ac.c, unsafeDataPointer(startIndex1Data), unsafeDataPointer(startIndex2Data), unsafe.Pointer(&ret1[0]), unsafe.Pointer(&ret2[0]))
	if status == 0 {
		err = errors.New("failed to get inbox acc")
	}

	return
}

func (ac *ArbCore) CountMatchingBatchAccs(lastSeqNums []*big.Int, accs []common.Hash) (ret int, err error) {
	defer runtime.KeepAlive(ac)
	if len(lastSeqNums) != len(accs) {
		return -1, errors.New("mismatching lengths when counting matching batches")
	}
	data := make([]byte, 0, len(lastSeqNums)*64)
	for i := 0; i < len(lastSeqNums); i++ {
		data = append(data, math.U256Bytes(lastSeqNums[i])...)
		data = append(data, accs[i].Bytes()...)
	}
	ret = int(C.arbCoreCountMatchingBatchAccs(ac.c, toByteSliceView(data)))
	if ret < 0 {
		err = errors.New("failed to get matching batch accs")
	}

	return
}

func (ac *ArbCore) GetExecutionCursor(totalGasUsed *big.Int, allowSlowLookup bool) (core.ExecutionCursor, error) {
	defer runtime.KeepAlive(ac)
	totalGasUsedData := math.U256Bytes(totalGasUsed)

	cExecutionCursor := C.arbCoreGetExecutionCursor(ac.c, unsafeDataPointer(totalGasUsedData), boolToCInt(allowSlowLookup))

	if cExecutionCursor == nil {
		return nil, errors.Errorf("error creating execution cursor")
	}
	return NewExecutionCursor(cExecutionCursor)
}

func (ac *ArbCore) AdvanceExecutionCursor(executionCursor core.ExecutionCursor, maxGas *big.Int, goOverGas bool, allowSlowLookup bool) error {
	defer runtime.KeepAlive(ac)
	cursor, ok := executionCursor.(*ExecutionCursor)
	if !ok {
		return errors.Errorf("unsupported execution cursor type %T", executionCursor)
	}
	maxGasData := math.U256Bytes(maxGas)

	status := C.arbCoreAdvanceExecutionCursor(ac.c, cursor.c, unsafeDataPointer(maxGasData), boolToCInt(goOverGas), boolToCInt(allowSlowLookup))
	if status == 0 {
		return errors.New("failed to advance")
	}

	return cursor.updateValues()
}

func (ac *ArbCore) AdvanceExecutionCursorWithTracing(executionCursor core.ExecutionCursor, maxGas *big.Int, goOverGas bool, allowSlowLookup bool, logNumber *big.Int) ([]value.Value, error) {
	cursor, ok := executionCursor.(*ExecutionCursor)
	if !ok {
		return nil, errors.Errorf("unsupported execution cursor type %T", executionCursor)
	}
	maxGasData := math.U256Bytes(maxGas)
	logNumberData := math.U256Bytes(logNumber)

	result := C.arbCoreAdvanceExecutionCursorWithTracing(ac.c, cursor.c, unsafeDataPointer(maxGasData), boolToCInt(goOverGas), boolToCInt(allowSlowLookup), unsafeDataPointer(logNumberData))
	if result.found == 0 {
		return nil, errors.New("failed to advance")
	}

	return protocol.BytesArrayToVals(receiveByteSlice(result.data.slice), uint64(result.data.count))
}

func (ac *ArbCore) GetLastMachine() (machine.Machine, error) {
	defer runtime.KeepAlive(ac)
	cMachine := C.arbCoreGetLastMachine(ac.c)
	if cMachine == nil {
		return nil, errors.Errorf("error getting last machine")
	}
	ret := &Machine{cMachine}

	runtime.SetFinalizer(ret, cdestroyVM)
	return ret, nil
}

func (ac *ArbCore) GetLastMachineTotalGas() (*big.Int, error) {
	defer runtime.KeepAlive(ac)
	result := C.arbCoreGetLastMachineTotalGas(ac.c)
	if result.found == 0 {
		return nil, errors.New("failed to get last machine total gas")
	}

	return receiveBigInt(result.value), nil
}

func (ac *ArbCore) TakeMachine(executionCursor core.ExecutionCursor) (machine.Machine, error) {
	defer runtime.KeepAlive(ac)
	cursor, ok := executionCursor.(*ExecutionCursor)
	if !ok {
		return nil, errors.Errorf("unsupported execution cursor type %T", executionCursor)
	}
	cMachine := C.arbCoreTakeMachine(ac.c, cursor.c)
	if cMachine == nil {
		return nil, errors.Errorf("error taking machine from execution cursor")
	}
	ret := &Machine{cMachine}

	runtime.SetFinalizer(ret, cdestroyVM)
	return ret, nil
}

func (ac *ArbCore) LogsCursorPosition(cursorIndex *big.Int) (*big.Int, error) {
	defer runtime.KeepAlive(ac)
	cursorIndexData := math.U256Bytes(cursorIndex)
	result := C.arbCoreLogsCursorGetPosition(ac.c, unsafeDataPointer(cursorIndexData))
	if result.found == 0 {
		return nil, errors.New("failed to load logs cursor position")
	}

	return receiveBigInt(result.value), nil
}

func (ac *ArbCore) LogsCursorRequest(cursorIndex *big.Int, count *big.Int) error {
	defer runtime.KeepAlive(ac)
	cursorIndexData := math.U256Bytes(cursorIndex)
	countData := math.U256Bytes(count)

	status := C.arbCoreLogsCursorRequest(ac.c, unsafeDataPointer(cursorIndexData), unsafeDataPointer(countData))
	if status == 0 {
		err := ac.LogsCursorCheckError(cursorIndex)
		if err != nil {
			return err
		}

		return errors.New("failed to send logs cursor request")
	}

	return nil
}

func (ac *ArbCore) LogsCursorGetLogs(cursorIndex *big.Int) (*big.Int, []core.ValueAndInbox, []core.ValueAndInbox, error) {
	defer runtime.KeepAlive(ac)
	cursorIndexData := math.U256Bytes(cursorIndex)
	result := C.arbCoreLogsCursorGetLogs(ac.c, unsafeDataPointer(cursorIndexData))
	if result.found == 0 {
		err := ac.LogsCursorCheckError(cursorIndex)
		if err != nil {
			return nil, nil, nil, err
		}

		// Nothing found, try again later
		return nil, nil, nil, nil
	}

	firstIndex := receiveBigInt(result.first_index)
	data := receiveByteSliceArray(result.first_array)
	logs := make([]core.ValueAndInbox, len(data))
	for i, slice := range data {
		var err error
		logs[i], err = unmarshalLog(slice[:])
		if err != nil {
			return nil, nil, nil, err
		}
	}

	deletedData := receiveByteSliceArray(result.second_array)
	deletedLogs := make([]core.ValueAndInbox, len(deletedData))
	for i, slice := range deletedData {
		var err error
		deletedLogs[i], err = unmarshalLog(slice[:])
		if err != nil {
			return nil, nil, nil, err
		}
	}

	if len(logs) == 0 && len(deletedLogs) == 0 {
		return nil, nil, nil, errors.New("logs cursor missing response")
	}

	return firstIndex, logs, deletedLogs, nil
}

func (ac *ArbCore) LogsCursorCheckError(cursorIndex *big.Int) error {
	defer runtime.KeepAlive(ac)
	cursorIndexData := math.U256Bytes(cursorIndex)
	status := C.arbCoreLogsCursorCheckError(ac.c, unsafeDataPointer(cursorIndexData))
	if status == 0 {
		return nil
	}

	cStr := C.arbCoreLogsCursorClearError(ac.c, unsafeDataPointer(cursorIndexData))
	if cStr == nil {
		return errors.New("Error occurred but no error string present")
	}
	defer C.free(unsafe.Pointer(cStr))

	return errors.New(C.GoString(cStr))
}

func (ac *ArbCore) LogsCursorConfirmReceived(cursorIndex *big.Int) (bool, error) {
	defer runtime.KeepAlive(ac)
	cursorIndexData := math.U256Bytes(cursorIndex)
	status := C.arbCoreLogsCursorConfirmReceived(ac.c, unsafeDataPointer(cursorIndexData))
	if status == 0 {
		err := ac.LogsCursorCheckError(cursorIndex)
		if err != nil {
			return false, err
		}

		// Still have more logs to retrieve
		return false, nil
	}

	return true, nil
}

<<<<<<< HEAD
func (ac *ArbCore) GetExecutionCursorAtEndOfBlock(blockNumber uint64, allowSlowLookup bool) (core.ExecutionCursor, error) {
	cExecutionCursorResult := C.arbCoreGetExecutionCursorAtEndOfBlock(ac.c, C.uint64_t(blockNumber), boolToCInt(allowSlowLookup))
=======
func (ac *ArbCore) GetMachineAtBlock(blockNumber uint64, allowSlowLookup bool) (machine.Machine, error) {
	defer runtime.KeepAlive(ac)
	CallowSlowLookup := 0
	if allowSlowLookup {
		CallowSlowLookup = 1
	}
	cMachineResult := C.arbCoreGetMachineAtBlock(ac.c, C.uint64_t(blockNumber), C.int(CallowSlowLookup))
>>>>>>> 976e24f0

	if cExecutionCursorResult.slow_error == 1 {
		return nil, errors.Errorf(slowLookupErrorString)
	}

	if cExecutionCursorResult.execution_cursor == nil {
		return nil, errors.Errorf("error creating execution cursor")
	}
	return NewExecutionCursor(cExecutionCursorResult.execution_cursor)
}<|MERGE_RESOLUTION|>--- conflicted
+++ resolved
@@ -561,18 +561,9 @@
 	return true, nil
 }
 
-<<<<<<< HEAD
 func (ac *ArbCore) GetExecutionCursorAtEndOfBlock(blockNumber uint64, allowSlowLookup bool) (core.ExecutionCursor, error) {
+	defer runtime.KeepAlive(ac)
 	cExecutionCursorResult := C.arbCoreGetExecutionCursorAtEndOfBlock(ac.c, C.uint64_t(blockNumber), boolToCInt(allowSlowLookup))
-=======
-func (ac *ArbCore) GetMachineAtBlock(blockNumber uint64, allowSlowLookup bool) (machine.Machine, error) {
-	defer runtime.KeepAlive(ac)
-	CallowSlowLookup := 0
-	if allowSlowLookup {
-		CallowSlowLookup = 1
-	}
-	cMachineResult := C.arbCoreGetMachineAtBlock(ac.c, C.uint64_t(blockNumber), C.int(CallowSlowLookup))
->>>>>>> 976e24f0
 
 	if cExecutionCursorResult.slow_error == 1 {
 		return nil, errors.Errorf(slowLookupErrorString)
