--- conflicted
+++ resolved
@@ -41,22 +41,16 @@
 	cDbPath := C.CString(dbPath)
 	defer C.free(unsafe.Pointer(cDbPath))
 
-<<<<<<< HEAD
-=======
 	cSaveRocksdbPath := C.CString(coreConfig.SaveRocksdbPath)
 	defer C.free(unsafe.Pointer(cSaveRocksdbPath))
 
->>>>>>> 99aafaf1
 	debugInt := 0
 	if coreConfig.Debug {
 		debugInt = 1
 	}
 
 	cacheExpirationSeconds := int(coreConfig.Cache.TimedExpire.Seconds())
-<<<<<<< HEAD
-=======
 	saveRocksdbIntervalSeconds := int(coreConfig.SaveRocksdbInterval.Seconds())
->>>>>>> 99aafaf1
 	cArbStorage := C.createArbStorage(
 		cDbPath,
 		C.int(coreConfig.MessageProcessCount),
@@ -65,11 +59,8 @@
 		C.int(cacheExpirationSeconds),
 		C.int(coreConfig.Cache.LRUSize),
 		C.int(debugInt),
-<<<<<<< HEAD
-=======
 		C.int(saveRocksdbIntervalSeconds),
 		cSaveRocksdbPath,
->>>>>>> 99aafaf1
 	)
 
 	if cArbStorage == nil {
