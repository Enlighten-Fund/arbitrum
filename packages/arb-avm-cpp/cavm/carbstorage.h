--- conflicted
+++ resolved
@@ -35,14 +35,11 @@
     const char* save_rocksdb_path;
     int32_t lazy_load_core_machine;
     int32_t lazy_load_archive_queries;
-<<<<<<< HEAD
-=======
     int32_t profile_reorg_to;
     int32_t profile_run_until;
     int32_t profile_load_count;
     int32_t profile_reset_db_except_inbox;
     int32_t profile_just_metadata;
->>>>>>> 5ca724dd
 } CArbCoreConfig;
 
 CArbStorage* createArbStorage(const char* db_path,
