--- conflicted
+++ resolved
@@ -148,7 +148,6 @@
     return returnCharVector(mach->marshalState());
 }
 
-<<<<<<< HEAD
 CMachineExecutionConfig* machineExecutionConfigCreate() {
     return new MachineExecutionConfig();
 }
@@ -204,35 +203,20 @@
     config->stop_on_sideload = stop_on_sideload;
 }
 
-RawAssertion executeAssertion(CMachine* m, const CMachineExecutionConfig* c) {
-=======
 RawAssertion executeAssertion(CMachine* m,
+                              const CMachineExecutionConfig* c,
                               void* before_send_acc_data,
-                              void* before_log_acc_data,
-                              uint64_t max_gas,
-                              int go_over_gas,
-                              ByteSliceArray inbox_messages,
-                              int final_message_of_block) {
->>>>>>> 84644e31
-    assert(m);
-    assert(c);
-    auto mach = static_cast<Machine*>(m);
-<<<<<<< HEAD
+                              void* before_log_acc_data) {
+    assert(m);
+    assert(c);
+    auto mach = static_cast<Machine*>(m);
     auto config = static_cast<const MachineExecutionConfig*>(c);
+    auto before_send_acc = receiveUint256(before_send_acc_data);
+    auto before_log_acc = receiveUint256(before_log_acc_data);
 
     try {
         Assertion assertion = mach->run(*config);
-        return makeRawAssertion(assertion);
-=======
-    auto messages = receiveByteSliceArray(inbox_messages);
-    auto before_send_acc = receiveUint256(before_send_acc_data);
-    auto before_log_acc = receiveUint256(before_log_acc_data);
-
-    try {
-        Assertion assertion = mach->run(max_gas, go_over_gas, messages, 0,
-                                        final_message_of_block);
         return makeRawAssertion(assertion, before_send_acc, before_log_acc);
->>>>>>> 84644e31
     } catch (const std::exception& e) {
         std::cerr << "Failed to make assertion " << e.what() << "\n";
         return makeEmptyAssertion();
