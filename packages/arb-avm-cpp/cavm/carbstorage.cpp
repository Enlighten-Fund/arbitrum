--- conflicted
+++ resolved
@@ -41,15 +41,9 @@
         arb_core_config.checkpoint_load_gas_factor;
     coreConfig.checkpoint_max_execution_gas =
         arb_core_config.checkpoint_max_execution_gas;
-<<<<<<< HEAD
     coreConfig.checkpoint_gas_frequency =
         arb_core_config.checkpoint_gas_frequency;
-    coreConfig.basic_sideload_cache_interval =
-=======
-    coreConfig.min_gas_checkpoint_frequency =
-        arb_core_config.min_gas_checkpoint_frequency;
     coreConfig.basic_machine_cache_interval =
->>>>>>> 2636fc1c
         arb_core_config.basic_cache_interval;
     coreConfig.basic_machine_cache_size = arb_core_config.basic_cache_size;
     coreConfig.lru_machine_cache_size = arb_core_config.lru_cache_size;
