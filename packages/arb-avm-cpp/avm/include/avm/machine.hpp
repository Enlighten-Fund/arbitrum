--- conflicted
+++ resolved
@@ -34,17 +34,17 @@
     std::vector<std::vector<uint8_t>> sends;
     std::vector<value> logs;
     std::vector<value> debugPrints;
-    nonstd::optional<uint256_t> sideloadBlockNumber;
+    std::optional<uint256_t> sideloadBlockNumber;
 };
 
 class MachineExecutionConfig {
    public:
     uint256_t max_gas;
     bool go_over_gas;
-    std::vector<Tuple> inbox_messages;
+    std::vector<InboxMessage> inbox_messages;
     uint256_t messages_to_skip;
     bool final_message_of_block;
-    std::deque<Tuple> sideloads;
+    std::deque<InboxMessage> sideloads;
     bool stop_on_sideload;
 
     MachineExecutionConfig();
@@ -70,20 +70,7 @@
         return Machine{MachineState::loadFromFile(executable_filename)};
     }
 
-<<<<<<< HEAD
     Assertion run(const MachineExecutionConfig& config);
-=======
-    Assertion run(uint256_t max_gas,
-                  bool go_over_gas,
-                  const std::vector<std::vector<unsigned char>>& inbox_data,
-                  uint256_t messages_to_skip,
-                  bool final_message_of_block);
-    Assertion run(uint256_t max_gas,
-                  bool go_over_gas,
-                  const std::vector<InboxMessage>& inbox_messages,
-                  uint256_t messages_to_skip,
-                  bool final_message_of_block);
->>>>>>> 786ff2ba
 
     Status currentStatus() const { return machine_state.state; }
     uint256_t hash() const { return machine_state.hash(); }
