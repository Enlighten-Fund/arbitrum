/*
 * Copyright 2020-2021, Offchain Labs, Inc.
 *
 * Licensed under the Apache License, Version 2.0 (the "License");
 * you may not use this file except in compliance with the License.
 * You may obtain a copy of the License at
 *
 *    http://www.apache.org/licenses/LICENSE-2.0
 *
 * Unless required by applicable law or agreed to in writing, software
 * distributed under the License is distributed on an "AS IS" BASIS,
 * WITHOUT WARRANTIES OR CONDITIONS OF ANY KIND, either express or implied.
 * See the License for the specific language governing permissions and
 * limitations under the License.
 */

#ifndef arbcore_hpp
#define arbcore_hpp

#include <avm/machine.hpp>
#include <avm/machinethread.hpp>
#include <avm/valueloader.hpp>
#include <avm_values/bigint.hpp>
#include <data_storage/datacursor.hpp>
#include <data_storage/datastorage.hpp>
#include <data_storage/executioncursor.hpp>
#include <data_storage/messageentry.hpp>
#include <data_storage/readsnapshottransaction.hpp>
#include <data_storage/sideloadcache.hpp>
#include <data_storage/storageresultfwd.hpp>
#include <data_storage/value/code.hpp>
#include <data_storage/value/valuecache.hpp>

#include <map>
#include <memory>
#include <queue>
#include <shared_mutex>
#include <thread>
#include <utility>
#include <vector>
#ifdef __linux__
#include <pthread.h>
#endif

namespace rocksdb {
class TransactionDB;
class Status;
struct Slice;
class ColumnFamilyHandle;
}  // namespace rocksdb

struct RawMessageInfo {
    std::vector<unsigned char> message;
    uint256_t sequence_number;
    uint256_t accumulator;

    RawMessageInfo(std::vector<unsigned char> message_,
                   uint256_t sequence_number_,
                   uint256_t accumulator_)
        : message(std::move(message_)),
          sequence_number(sequence_number_),
          accumulator(accumulator_) {}
};

struct ArbCoreConfig {
    // Maximum number of messages to process at a time
    uint32_t message_process_count{10};

    // Checkpoint loaded from disk if difference greater than cost,
    // otherwise just run machine until gas reached
    uint256_t checkpoint_load_gas_cost{1'000'000};

    // Frequency to save checkpoint to database
    uint256_t min_gas_checkpoint_frequency{1'000'000};

    // How long to keep items in memory cache
    uint32_t timed_cache_expiration_seconds{60 * 20};

    // Number of items to keep in LRU cache
    uint32_t lru_sideload_cache_size{20};

    // Print extra debug messages to stderr
    bool debug{false};

    // Number of seconds to wait between saving rocksdb checkpoint, 0 to disable
    uint64_t save_rocksdb_interval{0};

    // Rocksdb checkpoints will be saved in save_rocksdb_path/timestamp/
    std::string save_rocksdb_path{};

    // If any profile_* parameters are non-zero, program will exit after
    // all profile conditions are satisfied.

    // Reorg database to message
    uint64_t profile_reorg_to{0};

    // Run until message reached
    uint64_t profile_run_until{0};

    // Load specified number of machines backwards from profile_run_until
    uint64_t profile_load_count{0};

    // Delete all database entries except for inbox
    bool profile_reset_db_except_inbox{false};

    // Exit after printing out metadata from database
    bool profile_just_metadata;

    // Whether to lazy load the core machine
    bool lazy_load_core_machine;

    // Whether to lazy load archive queries
    bool lazy_load_archive_queries;

    ArbCoreConfig() = default;
};

class ArbCore {
   public:
    typedef enum {
        MESSAGES_EMPTY,    // Out: Ready to receive messages
        MESSAGES_READY,    // In:  Messages in vector
        MESSAGES_SUCCESS,  // Out:  Messages processed successfully
        MESSAGES_ERROR     // Out: Error processing messages
    } message_status_enum;

    struct logscursor_logs {
        uint256_t first_log_index;
        std::vector<MachineEmission<value>> logs;
        std::vector<MachineEmission<value>> deleted_logs;
    };

   private:
    struct message_data_struct {
        uint256_t previous_message_count;
        uint256_t previous_batch_acc;
        std::vector<std::vector<unsigned char>> sequencer_batch_items;
        std::vector<std::vector<unsigned char>> delayed_messages;
        std::optional<uint256_t> reorg_batch_items;
    };

   private:
    std::unique_ptr<std::thread> core_thread;

    ArbCoreConfig coreConfig{};

    // Core thread input
    std::atomic<bool> arbcore_abort{false};

    // Core thread input
    std::atomic<bool> save_checkpoint{false};
    rocksdb::Status save_checkpoint_status;

    // Core thread input for cleaning up old checkpoints
    // Delete_checkpoints_before message should be set to non-zero value
    // after other parameters are set.  Main thread will set
    // delete_checkpoints_before_message to zero once cleanup has finished.
    std::atomic<uint256_t> delete_checkpoints_before_message{0};
    // If save_checkpoint_message_interval is zero, all checkpoints after
    // delete_checkpoints_before_message are deleted.  If non-zero, only
    // the last checkpoint for each message interval is saved.
    uint256_t save_checkpoint_message_interval{0};
    // Do not delete any checkpoints after ignore_checkpoints_after_message
    uint256_t ignore_checkpoints_after_message{0};

    // Core thread holds mutex only during reorg.
    // Routines accessing database for log entries will need to acquire mutex
    // because obsolete log entries have `Value` references removed causing
    // reference counts to be decremented and possibly deleted.
    // No mutex required to access Sends or Messages because obsolete entries
    // are not deleted.
    std::mutex core_reorg_mutex;
    std::shared_ptr<DataStorage> data_storage;

    std::unique_ptr<MachineThread> core_machine;
    std::shared_ptr<CoreCode> core_code{};

    // Cache a machine ready to sideload view transactions just after recent
    // blocks
    std::shared_mutex lru_sideload_cache_mutex;
    std::map<uint256_t, std::unique_ptr<Machine>> lru_sideload_cache;
    SideloadCache timed_sideload_cache;

    // Core thread inbox status input/output. Core thread will update if and
    // only if set to MESSAGES_READY
    std::atomic<message_status_enum> message_data_status{MESSAGES_EMPTY};

    // Core thread inbox input
    message_data_struct message_data;

    // Core thread inbox output
    std::string core_error_string;

    // Core thread logs output
    std::vector<DataCursor> logs_cursors{1};

    // Core thread machine state output
    std::atomic<bool> machine_idle{false};
    std::atomic<bool> machine_error{false};
    std::string machine_error_string;

    std::unique_ptr<Machine> last_machine;
    std::shared_mutex last_machine_mutex;

    std::shared_mutex old_machine_cache_mutex;
    std::map<uint256_t, std::unique_ptr<Machine>> old_machine_cache;
    // Not protected by mutex! Must only be used by the main ArbCore thread.
    uint256_t last_old_machine_cache_gas;

<<<<<<< HEAD
=======
    // Value cache for execution cursors
    ValueCache execution_cursor_value_cache;
    std::mutex execution_cursor_value_cache_mutex;

#ifdef __linux__
    std::atomic<std::optional<pthread_t>> core_pthread;
#endif

>>>>>>> 583060aa
   public:
    ArbCore() = delete;
    ArbCore(std::shared_ptr<DataStorage> data_storage_,
            ArbCoreConfig coreConfig);

    ~ArbCore() { abortThread(); }
    rocksdb::Status initialize(const LoadedExecutable& executable);
    [[nodiscard]] bool initialized() const;
    void operator()();

    void printCoreThreadBacktrace();

   public:
    // Public Thread interaction
    bool startThread();
    void abortThread();

   private:
    // Private database interaction
    [[nodiscard]] ValueResult<uint256_t> schemaVersion(
        ReadTransaction& tx) const;
    rocksdb::Status updateSchemaVersion(ReadWriteTransaction& tx,
                                        const uint256_t& schema_version);
    rocksdb::Status saveAssertion(ReadWriteTransaction& tx,
                                  const Assertion& assertion,
                                  uint256_t arb_gas_used);
    std::variant<rocksdb::Status, MachineStateKeys> getCheckpointUsingGas(
        ReadTransaction& tx,
        const uint256_t& total_gas);
    rocksdb::Status reorgToMessageCountOrBefore(const uint256_t& message_count,
                                                bool initial_start,
                                                ValueCache& cache);
    rocksdb::Status reorgToTimestampOrBefore(const uint256_t& timestamp,
                                             bool initial_start,
                                             ValueCache& cache);
    rocksdb::Status reorgCheckpoints(
        const std::function<bool(const MachineOutput&)>& check_output,
        bool initial_start,
        ValueCache& cache);
    template <class T>
    std::unique_ptr<T> getMachineUsingStateKeys(
        const ReadTransaction& transaction,
        const MachineStateKeys& state_data,
        ValueCache& value_cache,
        bool lazy_load) const;

    ValueLoader makeValueLoader() const;

   public:
    // To be deprecated, use checkpoints instead
    template <class T>
    std::unique_ptr<T> getMachine(uint256_t machineHash,
                                  ValueCache& value_cache);

   private:
    template <class T>
    std::unique_ptr<T> getMachineImpl(ReadTransaction& tx,
                                      uint256_t machineHash,
                                      ValueCache& value_cache,
                                      bool lazy_load);
    rocksdb::Status saveCheckpoint(ReadWriteTransaction& tx);

   public:
    // Useful for unit tests
    // Do not call triggerSaveCheckpoint from multiple threads at the same time
    rocksdb::Status triggerSaveCheckpoint();
    bool isCheckpointsEmpty(ReadTransaction& tx) const;
    uint256_t maxCheckpointGas();

   public:
    // Managing machine state
    bool machineIdle();
    std::optional<std::string> machineClearError();
    std::unique_ptr<Machine> getLastMachine();
    MachineOutput getLastMachineOutput();
    uint256_t machineMessagesRead();

   public:
    // Sending messages to core thread
    bool deliverMessages(
        const uint256_t& previous_message_count,
        const uint256_t& previous_inbox_acc,
        std::vector<std::vector<unsigned char>> sequencer_batch_items,
        std::vector<std::vector<unsigned char>> delayed_messages,
        const std::optional<uint256_t>& reorg_batch_items);
    message_status_enum messagesStatus();
    std::string messagesClearError();

   public:
    // Logs Cursor interaction
    bool logsCursorRequest(size_t cursor_index, uint256_t count);
    ValueResult<logscursor_logs> logsCursorGetLogs(size_t cursor_index);
    [[nodiscard]] bool logsCursorCheckError(size_t cursor_index) const;
    std::string logsCursorClearError(size_t cursor_index);
    bool logsCursorConfirmReceived(size_t cursor_index);
    [[nodiscard]] ValueResult<uint256_t> logsCursorPosition(
        size_t cursor_index) const;

   private:
    // Logs cursor internal functions
    void handleLogsCursorRequested(ReadTransaction& tx,
                                   size_t cursor_index,
                                   ValueCache& cache);
    rocksdb::Status handleLogsCursorReorg(size_t cursor_index,
                                          uint256_t log_count,
                                          ValueCache& cache);

   public:
    // Execution Cursor interaction
    ValueResult<std::unique_ptr<ExecutionCursor>> getExecutionCursor(
        uint256_t total_gas_used);
    rocksdb::Status advanceExecutionCursor(ExecutionCursor& execution_cursor,
                                           uint256_t max_gas,
                                           bool go_over_gas);

    std::unique_ptr<Machine> takeExecutionCursorMachine(
        ExecutionCursor& execution_cursor);

   private:
    // Execution cursor internal functions
    rocksdb::Status advanceExecutionCursorImpl(
        ExecutionCursor& execution_cursor,
        uint256_t total_gas_used,
        bool go_over_gas,
        size_t message_group_size);

    std::unique_ptr<Machine>& resolveExecutionCursorMachine(
        const ReadTransaction& tx,
        ExecutionCursor& execution_cursor);
    std::unique_ptr<Machine> takeExecutionCursorMachineImpl(
        const ReadTransaction& tx,
        ExecutionCursor& execution_cursor);

   public:
    [[nodiscard]] ValueResult<uint256_t> logInsertedCount() const;
    [[nodiscard]] ValueResult<uint256_t> sendInsertedCount() const;
    [[nodiscard]] ValueResult<uint256_t> messageEntryInsertedCount() const;
    [[nodiscard]] ValueResult<uint256_t> delayedMessageEntryInsertedCount()
        const;
    [[nodiscard]] ValueResult<uint256_t> totalDelayedMessagesSequenced() const;
    ValueResult<std::vector<MachineEmission<value>>>
    getLogs(uint256_t index, uint256_t count, ValueCache& valueCache);
    [[nodiscard]] ValueResult<std::vector<std::vector<unsigned char>>> getSends(
        uint256_t index,
        uint256_t count) const;

    [[nodiscard]] ValueResult<std::vector<std::vector<unsigned char>>>
    getMessages(uint256_t index, uint256_t count) const;
    [[nodiscard]] ValueResult<std::vector<std::vector<unsigned char>>>
    getSequencerBatchItems(uint256_t index) const;
    [[nodiscard]] ValueResult<uint256_t> getSequencerBlockNumberAt(
        uint256_t sequence_number) const;
    [[nodiscard]] ValueResult<std::vector<unsigned char>> genInboxProof(
        uint256_t seq_num,
        uint256_t batch_index,
        uint256_t batch_end_count) const;

    ValueResult<uint256_t> getInboxAcc(uint256_t index);
    ValueResult<uint256_t> getDelayedInboxAcc(uint256_t index);
    ValueResult<uint256_t> getDelayedInboxAccImpl(const ReadTransaction& tx,
                                                  uint256_t index);
    ValueResult<std::pair<uint256_t, uint256_t>> getInboxAccPair(
        uint256_t index1,
        uint256_t index2);

    [[nodiscard]] ValueResult<size_t> countMatchingBatchAccs(
        std::vector<std::pair<uint256_t, uint256_t>> seq_nums_and_accs) const;

    [[nodiscard]] ValueResult<uint256_t> getDelayedMessagesToSequence(
        uint256_t max_block_number) const;

   private:
    [[nodiscard]] ValueResult<std::vector<RawMessageInfo>> getMessagesImpl(
        const ReadConsistentTransaction& tx,
        uint256_t index,
        uint256_t count,
        std::optional<uint256_t> start_acc) const;
    [[nodiscard]] ValueResult<uint256_t> getNextSequencerBatchItemAccumulator(
        const ReadTransaction& tx,
        uint256_t sequence_number) const;

    // Private database interaction
    [[nodiscard]] ValueResult<uint256_t> logInsertedCountImpl(
        const ReadTransaction& tx) const;

    ValueResult<uint256_t> logProcessedCount(ReadTransaction& tx) const;
    rocksdb::Status updateLogProcessedCount(ReadWriteTransaction& tx,
                                            rocksdb::Slice value_slice);
    [[nodiscard]] ValueResult<uint256_t> sendInsertedCountImpl(
        const ReadTransaction& tx) const;

    ValueResult<uint256_t> sendProcessedCount(ReadTransaction& tx) const;
    rocksdb::Status updateSendProcessedCount(ReadWriteTransaction& tx,
                                             rocksdb::Slice value_slice);
    [[nodiscard]] ValueResult<uint256_t> messageEntryInsertedCountImpl(
        const ReadTransaction& tx) const;
    [[nodiscard]] ValueResult<uint256_t> delayedMessageEntryInsertedCountImpl(
        const ReadTransaction& tx) const;
    [[nodiscard]] ValueResult<uint256_t> totalDelayedMessagesSequencedImpl(
        const ReadTransaction& tx) const;

    rocksdb::Status saveLogs(ReadWriteTransaction& tx,
                             const std::vector<MachineEmission<value>>& val);
    rocksdb::Status saveSends(
        ReadWriteTransaction& tx,
        const std::vector<MachineEmission<std::vector<unsigned char>>>& sends);

   private:
    ValueResult<std::optional<uint256_t>> addMessages(
        const message_data_struct& data,
        ValueCache& cache);
    ValueResult<std::vector<MachineEmission<value>>> getLogsNoLock(
        ReadTransaction& tx,
        uint256_t index,
        uint256_t count,
        ValueCache& valueCache);

    [[nodiscard]] ValueResult<std::vector<MachineMessage>> readNextMessages(
        const ReadConsistentTransaction& tx,
        const InboxState& fully_processed_inbox,
        size_t count) const;

    [[nodiscard]] bool isValid(const ReadTransaction& tx,
                               const InboxState& fully_processed_inbox) const;

    std::variant<rocksdb::Status, ExecutionCursor> getClosestExecutionMachine(
        ReadTransaction& tx,
        const uint256_t& total_gas_used);

    rocksdb::Status updateLogInsertedCount(ReadWriteTransaction& tx,
                                           const uint256_t& log_index);
    rocksdb::Status updateSendInsertedCount(ReadWriteTransaction& tx,
                                            const uint256_t& send_index);
    bool runMachineWithMessages(MachineExecutionConfig& execConfig,
                                size_t max_message_batch_size);

   public:
    // Public sideload interaction
    ValueResult<std::unique_ptr<Machine>> getMachineForSideload(
        const uint256_t& block_number,
        bool allow_slow_lookup);

    ValueResult<uint256_t> getSideloadPosition(ReadTransaction& tx,
                                               const uint256_t& block_number);

   private:
    // Private sideload interaction
    rocksdb::Status saveSideloadPosition(ReadWriteTransaction& tx,
                                         const uint256_t& block_number,
                                         const uint256_t& arb_gas_used);

    rocksdb::Status deleteSideloadsStartingAt(ReadWriteTransaction& tx,
                                              const uint256_t& block_number);
    rocksdb::Status logsCursorSaveCurrentTotalCount(ReadWriteTransaction& tx,
                                                    size_t cursor_index,
                                                    uint256_t count);
    [[nodiscard]] ValueResult<uint256_t> logsCursorGetCurrentTotalCount(
        const ReadTransaction& tx,
        size_t cursor_index) const;
};

uint64_t seconds_since_epoch();

std::optional<rocksdb::Status> deleteLogsStartingAt(ReadWriteTransaction& tx,
                                                    uint256_t log_index);

#endif /* arbcore_hpp */<|MERGE_RESOLUTION|>--- conflicted
+++ resolved
@@ -207,17 +207,10 @@
     // Not protected by mutex! Must only be used by the main ArbCore thread.
     uint256_t last_old_machine_cache_gas;
 
-<<<<<<< HEAD
-=======
-    // Value cache for execution cursors
-    ValueCache execution_cursor_value_cache;
-    std::mutex execution_cursor_value_cache_mutex;
-
 #ifdef __linux__
     std::atomic<std::optional<pthread_t>> core_pthread;
 #endif
 
->>>>>>> 583060aa
    public:
     ArbCore() = delete;
     ArbCore(std::shared_ptr<DataStorage> data_storage_,
