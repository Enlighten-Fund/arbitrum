--- conflicted
+++ resolved
@@ -35,12 +35,8 @@
 import { L1TransactionReceipt } from '../src/lib/message/L1Transaction'
 import { Signer } from 'ethers'
 import { EthBridger, TokenBridger } from '../src'
-<<<<<<< HEAD
 import { L1Network, L2Network } from '../src/lib/dataEntities/networks'
-=======
-import { L1Network, L2Network } from '../src/lib/utils/networks'
-import { AdminTokenBridger } from '../src/lib/assetBridger'
->>>>>>> 4cc2dac8
+import { AdminTokenBridger } from '../src/lib/assetBridger/tokenBridger'
 
 const argv = yargs(process.argv.slice(2))
   .options({
