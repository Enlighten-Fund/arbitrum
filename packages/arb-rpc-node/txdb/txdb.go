/*
* Copyright 2020-2021, Offchain Labs, Inc.
*
* Licensed under the Apache License, Version 2.0 (the "License");
* you may not use this file except in compliance with the License.
* You may obtain a copy of the License at
*
*    http://www.apache.org/licenses/LICENSE-2.0
*
* Unless required by applicable law or agreed to in writing, software
* distributed under the License is distributed on an "AS IS" BASIS,
* WITHOUT WARRANTIES OR CONDITIONS OF ANY KIND, either express or implied.
* See the License for the specific language governing permissions and
* limitations under the License.
 */

package txdb

import (
	"context"
	"fmt"
	"math/big"
	"strings"
	"time"

<<<<<<< HEAD
=======
	"github.com/offchainlabs/arbitrum/packages/arb-util/configuration"

	ethcommon "github.com/ethereum/go-ethereum/common"
>>>>>>> 29ad6e29
	lru "github.com/hashicorp/golang-lru"
	"github.com/pkg/errors"
	"github.com/rs/zerolog/log"

	"github.com/ethereum/go-ethereum/accounts/abi"
	ethcommon "github.com/ethereum/go-ethereum/common"
	ethcore "github.com/ethereum/go-ethereum/core"
	"github.com/ethereum/go-ethereum/core/types"
	"github.com/ethereum/go-ethereum/event"
	"github.com/ethereum/go-ethereum/trie"

	"github.com/offchainlabs/arbitrum/packages/arb-evm/evm"
	"github.com/offchainlabs/arbitrum/packages/arb-rpc-node/blockcache"
	"github.com/offchainlabs/arbitrum/packages/arb-rpc-node/snapshot"
	"github.com/offchainlabs/arbitrum/packages/arb-util/common"
	"github.com/offchainlabs/arbitrum/packages/arb-util/configuration"
	"github.com/offchainlabs/arbitrum/packages/arb-util/core"
	"github.com/offchainlabs/arbitrum/packages/arb-util/inbox"
	"github.com/offchainlabs/arbitrum/packages/arb-util/machine"
	"github.com/offchainlabs/arbitrum/packages/arb-util/monitor"
	"github.com/offchainlabs/arbitrum/packages/arb-util/value"
)

var logger = log.With().Caller().Stack().Str("component", "txdb").Logger()

type TxDB struct {
	Lookup          core.ArbOutputLookup
	allowSlowLookup bool
	as              machine.NodeStore
	logReader       *core.LogReader

	rmLogsFeed      event.Feed
	chainFeed       event.Feed
	chainSideFeed   event.Feed
	chainHeadFeed   event.Feed
	logsFeed        event.Feed
	pendingLogsFeed event.Feed
	blockProcFeed   event.Feed

<<<<<<< HEAD
	snapshotLRUCache   *lru.Cache
	snapshotTimedCache *blockcache.BlockCache
=======
	snapshotLRUCache  *lru.Cache
	blockInfoLRUCache *lru.Cache
>>>>>>> 29ad6e29
}

func New(
	ctx context.Context,
	arbCore core.ArbCore,
	as machine.NodeStore,
	updateFrequency time.Duration,
	cacheConfig *configuration.NodeCache,
) (*TxDB, <-chan error, error) {
	var snapshotLRUCache *lru.Cache
	var blockInfoLRUCache *lru.Cache
	if cacheConfig.LRUSize > 0 {
		var err error
		snapshotLRUCache, err = lru.New(cacheConfig.LRUSize)
		if err != nil {
			return nil, nil, err
		}
	}
<<<<<<< HEAD
	snapshotTimedCache, err := blockcache.New(cacheConfig.TimedInitialSize, cacheConfig.TimedExpire)
	if err != nil {
		return nil, nil, err
	}
	db := &TxDB{
		Lookup:             arbCore,
		as:                 as,
		snapshotLRUCache:   snapshotLRUCache,
		snapshotTimedCache: snapshotTimedCache,
		allowSlowLookup:    cacheConfig.AllowSlowLookup,
=======
	if cacheConfig.BlockInfoLRUSize > 0 {
		var err error
		blockInfoLRUCache, err = lru.New(cacheConfig.BlockInfoLRUSize)
		if err != nil {
			return nil, nil, err
		}
	}
	db := &TxDB{
		Lookup:            arbCore,
		as:                as,
		snapshotLRUCache:  snapshotLRUCache,
		blockInfoLRUCache: blockInfoLRUCache,
		allowSlowLookup:   cacheConfig.AllowSlowLookup,
>>>>>>> 29ad6e29
	}
	logReader := core.NewLogReader(db, arbCore, big.NewInt(0), big.NewInt(10), updateFrequency)
	errChan := logReader.Start(ctx)
	db.logReader = logReader
	return db, errChan, nil
}

func (db *TxDB) Close() {
	db.logReader.Stop()
}

func (db *TxDB) GetBlockResults(block *machine.BlockInfo) (*evm.BlockInfo, []*evm.TxResult, error) {
	startLog := new(big.Int).SetUint64(block.InitialLogIndex())
	logCount := new(big.Int).SetUint64(block.LogCount + 1)

	avmLogs, err := db.Lookup.GetLogs(startLog, logCount)
	if err != nil {
		return nil, nil, err
	}
	if uint64(len(avmLogs)) != block.LogCount+1 {
		logger.Warn().Msg("reorged getting block results")
		return nil, nil, nil
	}
	l2Block, err := evm.NewBlockResultFromValue(avmLogs[len(avmLogs)-1])
	if err != nil {
		logger.Warn().Msg("reorged getting block results")
		return nil, nil, nil
	}
	if l2Block.BlockStats.AVMLogCount.Cmp(new(big.Int).SetUint64(block.LogCount)) != 0 ||
		l2Block.BlockNum.Cmp(block.Header.Number) != 0 {
		fmt.Println(l2Block.BlockStats.AVMLogCount, block.LogCount)
		fmt.Println(l2Block.BlockNum, block.Header.Number)
		logger.Warn().Msg("reorged getting block results")
		return nil, nil, nil
	}
	txResults, err := processBlockResults(l2Block, avmLogs[:l2Block.BlockStats.TxCount.Uint64()])
	return l2Block, txResults, err
}

func (db *TxDB) getBlockResultsUnsafe(res *evm.BlockInfo) ([]*evm.TxResult, error) {
	avmLogs, err := db.Lookup.GetLogs(res.FirstAVMLog(), res.BlockStats.TxCount)
	if err != nil {
		return nil, err
	}
	return processBlockResults(res, avmLogs)
}

func processBlockResults(block *evm.BlockInfo, avmLogs []value.Value) ([]*evm.TxResult, error) {
	results := make([]*evm.TxResult, 0, len(avmLogs))
	for _, avmLog := range avmLogs {
		res, err := evm.NewResultFromValue(avmLog)
		if err != nil {
			return nil, err
		}
		txRes, ok := res.(*evm.TxResult)
		if !ok {
			return nil, errors.Errorf("expected tx result but got %T", res)
		}
		if txRes.ResultCode != evm.RevertCode && txRes.IncomingRequest.L2BlockNumber.Cmp(block.BlockNum) != 0 {
			return nil, errors.New("tx from wrong block")
		}
		results = append(results, txRes)
	}
	return results, nil
}

func (db *TxDB) AddLogs(initialLogIndex *big.Int, avmLogs []value.Value) error {
	logger.Info().Str("start", initialLogIndex.String()).Int("count", len(avmLogs)).Msg("adding logs")
	logIndex := initialLogIndex.Uint64()
	for _, avmLog := range avmLogs {
		if err := db.HandleLog(logIndex, avmLog); err != nil {
			return err
		}
		logIndex++
	}
	return nil
}

func (db *TxDB) DeleteLogs(avmLogs []value.Value) error {
	logger.Info().Int("count", len(avmLogs)).Msg("deleting logs")
	oldHeight, err := db.BlockCount()
	if err != nil {
		return err
	}
	// Collect all logs that will be removed so they can be sent to rmLogs subscription
	var reorgBlockHeight uint64
	blockReceiptFound := false
	for _, avmLog := range avmLogs {
		// L2 transaction receipts already provided in reverse
		res, err := evm.NewResultFromValue(avmLog)
		if err != nil {
			return err
		}
		txRes, ok := res.(*evm.TxResult)
		if !ok {
			blockRes, ok := res.(*evm.BlockInfo)
			if ok {
				blockReceiptFound = true
				reorgBlockHeight = blockRes.BlockNum.Uint64()
			}
			continue
		}

		currentBlockHeight := txRes.IncomingRequest.L2BlockNumber.Uint64()
		logBlockInfo, err := db.GetBlock(currentBlockHeight)
		if err != nil {
			return err
		}
		if logBlockInfo == nil {
			continue
		}
		logs := txRes.EthLogs(common.NewHashFromEth(logBlockInfo.Header.Hash()))
		lastLogIndex := len(logs) - 1
		oldEthLogs := make([]*types.Log, 0)
		for j := range logs {
			// Add logs in reverse
			oldEthLogs = append(oldEthLogs, logs[lastLogIndex-j])
		}

		if len(oldEthLogs) > 0 {
			db.rmLogsFeed.Send(ethcore.RemovedLogsEvent{Logs: oldEthLogs})
		}
	}

	if blockReceiptFound {
		// Reset block height
		err := db.as.Reorg(reorgBlockHeight)
		if err != nil {
			return err
		}

		if db.snapshotLRUCache != nil {
			for i := oldHeight; i > reorgBlockHeight; i-- {
				db.snapshotLRUCache.Remove(i)
			}
			db.snapshotLRUCache.Remove(reorgBlockHeight)
		}
<<<<<<< HEAD
		db.snapshotTimedCache.Reorg(reorgBlockHeight)
=======
		if db.blockInfoLRUCache != nil {
			for i := oldHeight; i > reorgBlockHeight; i-- {
				db.blockInfoLRUCache.Remove(i)
			}
			db.blockInfoLRUCache.Remove(reorgBlockHeight)
		}
>>>>>>> 29ad6e29
	}

	return nil
}

func (db *TxDB) HandleLog(logIndex uint64, avmLog value.Value) error {
	res, err := evm.NewResultFromValue(avmLog)
	if err != nil {
		logger.Error().Err(err).Msg("Error parsing log result")
		return nil
	}

	switch res := res.(type) {
	case *evm.BlockInfo:
		return db.handleBlockReceipt(res)
	case *evm.MerkleRootResult:
		return db.as.SaveMessageBatch(res.BatchNumber, logIndex)
	case *evm.TxResult:
		monitor.GlobalMonitor.GotLog(res.IncomingRequest.MessageID)
	}
	return nil
}

func (db *TxDB) handleBlockReceipt(blockInfo *evm.BlockInfo) error {
	logger.Debug().
		Uint64("number", blockInfo.BlockNum.Uint64()).
		Uint64("block_txcount", blockInfo.BlockStats.TxCount.Uint64()).
		Uint64("block_logcount", blockInfo.BlockStats.AVMLogCount.Uint64()).
		Uint64("block_sendcount", blockInfo.BlockStats.AVMSendCount.Uint64()).
		Msg("produced l2 block")

	txResults, err := db.getBlockResultsUnsafe(blockInfo)
	if err != nil {
		return err
	}

	if uint64(len(txResults)) != blockInfo.BlockStats.TxCount.Uint64() {
		logger.Warn().
			Uint64("block", blockInfo.BlockNum.Uint64()).
			Int("real", len(txResults)).
			Uint64("claimed", blockInfo.BlockStats.TxCount.Uint64()).
			Msg("expected to get same number of results")
	}
	if blockInfo.BlockStats.AVMLogCount.Cmp(big.NewInt(0)) == 0 {
		logger.Warn().
			Uint64("block", blockInfo.BlockNum.Uint64()).
			Msg("found empty block")
	}

	processedResults := evm.FilterEthTxResults(txResults)

	var results []*evm.TxResult
	ethTxes := make([]*types.Transaction, 0, len(txResults))
	ethReceipts := make([]*types.Receipt, 0, len(txResults))
	for _, res := range processedResults {
		ethTxes = append(ethTxes, res.Tx)
		ethReceipts = append(ethReceipts, res.Result.ToEthReceipt(common.Hash{}))
		results = append(results, res.Result)

		logger.Debug().
			Hex("hash", res.Result.IncomingRequest.MessageID.Bytes()).
			Int("resulttype", int(res.Result.ResultCode)).
			Msg("got tx result")

		if res.Result.ResultCode == evm.RevertCode {
			logger := logger.Warn().
				Hex("hash", res.Result.IncomingRequest.MessageID.Bytes()).
				Hex("result", res.Result.ReturnData).
				Uint64("gas_used", res.Result.GasUsed.Uint64()).
				Uint64("gas_limit", res.Tx.Gas())
			revertReason, unpackError := abi.UnpackRevert(res.Result.ReturnData)
			if unpackError == nil {
				logger = logger.Str("result_message", revertReason)
			}
			logger.Msg("tx reverted")
		}
	}

	prevHash := ethcommon.Hash{}
	if blockInfo.BlockNum.Cmp(big.NewInt(0)) > 0 {
		prev, err := db.GetBlock(blockInfo.BlockNum.Uint64() - 1)
		if err != nil {
			return err
		}
		if prev == nil {
			return errors.Errorf("trying to add block %v, but prev header was not found", blockInfo.BlockNum.Uint64())
		}
		prevHash = prev.Header.Hash()
	}

	header := &types.Header{
		ParentHash: prevHash,
		Difficulty: big.NewInt(0),
		Number:     new(big.Int).Set(blockInfo.BlockNum),
		GasLimit:   blockInfo.GasLimit().Uint64(),
		GasUsed:    blockInfo.BlockStats.GasUsed.Uint64(),
		Time:       blockInfo.Timestamp.Uint64(),
		Extra:      nil,
	}

	block := types.NewBlock(header, ethTxes, nil, ethReceipts, new(trie.Trie))
	avmLogIndex := blockInfo.ChainStats.AVMLogCount.Uint64() - 1
	ethLogs := make([]*types.Log, 0)
	for _, res := range processedResults {
		ethLogs = append(ethLogs, res.Result.EthLogs(common.NewHashFromEth(block.Hash()))...)
	}

	requests := make([]machine.EVMRequestInfo, 0, len(txResults))

	for i, txRes := range txResults {
		// && txRes.ResultCode != evm.RevertCode
		if txRes.ResultCode != evm.ReturnCode {
			// If this log was for an invalid transaction, only save the request if it hasn't been saved before
			orig, err := db.GetRequest(txRes.IncomingRequest.MessageID)
			if err != nil {
				return err
			}
			if orig != nil {
				continue
			}
		}

		requests = append(requests, machine.EVMRequestInfo{
			RequestId: txRes.IncomingRequest.MessageID,
			LogIndex:  blockInfo.FirstAVMLog().Uint64() + uint64(i),
		})
	}

	arbBlockInfo := &machine.BlockInfo{
		Header:   block.Header(),
		BlockLog: avmLogIndex,
		LogCount: blockInfo.BlockStats.AVMLogCount.Uint64(),
	}
	if err := db.as.SaveBlock(arbBlockInfo, requests); err != nil {
		return err
	}
	if db.blockInfoLRUCache != nil {
		db.blockInfoLRUCache.Add(header.Number.Uint64(), arbBlockInfo)
	}

	db.chainFeed.Send(ethcore.ChainEvent{Block: block, Hash: block.Hash(), Logs: ethLogs})
	db.chainHeadFeed.Send(ethcore.ChainEvent{Block: block, Hash: block.Hash(), Logs: ethLogs})
	if len(ethLogs) > 0 {
		db.logsFeed.Send(ethLogs)
	}
	return nil
}

func (db *TxDB) GetMessageBatch(index *big.Int) (*evm.MerkleRootResult, error) {
	logIndex := db.as.GetMessageBatch(index)
	if logIndex == nil {
		return nil, nil
	}
	logVal, err := core.GetZeroOrOneLog(db.Lookup, new(big.Int).SetUint64(*logIndex))
	if err != nil || logVal == nil {
		return nil, err
	}
	res, err := evm.NewResultFromValue(logVal)
	if err != nil {
		return nil, err
	}
	merkleRes, ok := res.(*evm.MerkleRootResult)
	if !ok {
		return nil, errors.Errorf("expected merkle root result but got %T at log index %v", res, *logIndex)
	}
	if merkleRes.BatchNumber.Cmp(index) != 0 {
		return nil, nil
	}
	return merkleRes, nil
}

func (db *TxDB) GetBlockWithHash(blockHash common.Hash) (*machine.BlockInfo, error) {
	blockHeight := db.as.GetPossibleBlock(blockHash)
	if blockHeight == nil {
		return nil, nil
	}
	info, err := db.as.GetBlockInfo(*blockHeight)
	if err != nil {
		return nil, err
	}
	if info.Header.Hash() != blockHash.ToEthHash() {
		return nil, nil
	}
	return info, err
}

func (db *TxDB) GetRequest(requestId common.Hash) (*evm.TxResult, error) {
	requestCandidate := db.as.GetPossibleRequestInfo(requestId)
	if requestCandidate == nil {
		return nil, nil
	}
	logVal, err := core.GetZeroOrOneLog(db.Lookup, new(big.Int).SetUint64(*requestCandidate))
	if err != nil || logVal == nil {
		return nil, err
	}
	res, err := evm.NewResultFromValue(logVal)
	if err != nil {
		return nil, err
	}
	txRes, ok := res.(*evm.TxResult)
	if !ok {
		return nil, nil
	}
	if txRes.IncomingRequest.MessageID != requestId {
		return nil, nil
	}
	return txRes, nil
}

func (db *TxDB) GetL2Block(block *machine.BlockInfo) (*evm.BlockInfo, error) {
	blockLog, err := core.GetZeroOrOneLog(db.Lookup, new(big.Int).SetUint64(block.BlockLog))
	if err != nil || blockLog == nil {
		return nil, err
	}
	return evm.NewBlockResultFromValue(blockLog)
}

func (db *TxDB) GetBlock(height uint64) (*machine.BlockInfo, error) {
	if db.blockInfoLRUCache != nil {
		cachedInfo, ok := db.blockInfoLRUCache.Get(height)
		if ok {
			return cachedInfo.(*machine.BlockInfo), nil
		}
	}
	count, err := db.BlockCount()
	if err != nil {
		return nil, err
	}
	if height >= count {
		return nil, nil
	}
	info, err := db.as.GetBlockInfo(height)
	if err == nil && db.blockInfoLRUCache != nil {
		db.blockInfoLRUCache.Add(info.Header.Number.Uint64(), info)
	}
	return info, err
}

func (db *TxDB) BlockCount() (uint64, error) {
	return db.as.BlockCount()
}

func (db *TxDB) LatestBlock() (*machine.BlockInfo, error) {
	blockCount, err := db.as.BlockCount()
	if err != nil {
		return nil, err
	}
	totalLogCountBig, err := db.Lookup.GetLogCount()
	if err != nil {
		return nil, err
	}
	totalLogCount := totalLogCountBig.Uint64()
	for blockCount > 0 {
		blockData, err := db.as.GetBlockInfo(blockCount - 1)
		if err != nil {
			return nil, err
		}
		if blockData.BlockLog < totalLogCount {
			return blockData, nil
		}
		blockCount--
	}
	return nil, errors.New("can't get latest block because there are no blocks")
}

func (db *TxDB) getSnapshotForInfo(info *machine.BlockInfo) (*snapshot.Snapshot, error) {
	if db.snapshotLRUCache != nil {
		cachedSnap, found := db.snapshotLRUCache.Get(info.Header.Number.Uint64())
		if found {
			return cachedSnap.(*snapshot.Snapshot), nil
		}
	}
	_, cachedSnap := db.snapshotTimedCache.Get(info.Header.Number.Uint64())
	if cachedSnap != nil {
		return cachedSnap, nil
	}
	mach, err := db.Lookup.GetMachineForSideload(info.Header.Number.Uint64(), db.allowSlowLookup)
	if err != nil || mach == nil {
		return nil, err
	}
	currentTime := inbox.ChainTime{
		BlockNum:  common.NewTimeBlocks(new(big.Int).Set(info.Header.Number)),
		Timestamp: new(big.Int).SetUint64(info.Header.Time),
	}
	snap, err := snapshot.NewSnapshot(mach, currentTime, big.NewInt(1<<60))
	if err != nil {
		return nil, err
	}
	if db.snapshotLRUCache != nil {
		db.snapshotLRUCache.Add(info.Header.Number.Uint64(), snap)
	}
	db.snapshotTimedCache.Add(info.Header, snap)
	return snap, nil
}

func (db *TxDB) GetSnapshot(blockHeight uint64) (*snapshot.Snapshot, error) {
	info, err := db.GetBlock(blockHeight)
	if err != nil || info == nil {
		return nil, err
	}
	return db.getSnapshotForInfo(info)
}

func (db *TxDB) LatestSnapshot() (*snapshot.Snapshot, error) {
	block, err := db.LatestBlock()
	if err != nil {
		return nil, err
	}
	snap, err := db.getSnapshotForInfo(block)
	if err != nil {
		if strings.Contains("block not in cache", err.Error()) {
			logger.Error().Hex("block", block.Header.Number.Bytes()).Msg("latest block is not in cache")
		}

		return nil, err
	}

	return snap, nil
}

func (db *TxDB) SubscribeChainEvent(ch chan<- ethcore.ChainEvent) event.Subscription {
	return db.chainFeed.Subscribe(ch)
}

func (db *TxDB) SubscribeChainHeadEvent(ch chan<- ethcore.ChainEvent) event.Subscription {
	return db.chainHeadFeed.Subscribe(ch)
}

func (db *TxDB) SubscribeChainSideEvent(ch chan<- ethcore.ChainEvent) event.Subscription {
	return db.chainSideFeed.Subscribe(ch)
}

func (db *TxDB) SubscribeRemovedLogsEvent(ch chan<- ethcore.RemovedLogsEvent) event.Subscription {
	return db.rmLogsFeed.Subscribe(ch)
}

func (db *TxDB) SubscribeLogsEvent(ch chan<- []*types.Log) event.Subscription {
	return db.logsFeed.Subscribe(ch)
}

func (db *TxDB) SubscribePendingLogsEvent(ch chan<- []*types.Log) event.Subscription {
	return db.pendingLogsFeed.Subscribe(ch)
}

func (db *TxDB) SubscribeBlockProcessingEvent(ch chan<- []*types.Log) event.Subscription {
	return db.blockProcFeed.Subscribe(ch)
}<|MERGE_RESOLUTION|>--- conflicted
+++ resolved
@@ -23,12 +23,6 @@
 	"strings"
 	"time"
 
-<<<<<<< HEAD
-=======
-	"github.com/offchainlabs/arbitrum/packages/arb-util/configuration"
-
-	ethcommon "github.com/ethereum/go-ethereum/common"
->>>>>>> 29ad6e29
 	lru "github.com/hashicorp/golang-lru"
 	"github.com/pkg/errors"
 	"github.com/rs/zerolog/log"
@@ -68,13 +62,9 @@
 	pendingLogsFeed event.Feed
 	blockProcFeed   event.Feed
 
-<<<<<<< HEAD
 	snapshotLRUCache   *lru.Cache
 	snapshotTimedCache *blockcache.BlockCache
-=======
-	snapshotLRUCache  *lru.Cache
-	blockInfoLRUCache *lru.Cache
->>>>>>> 29ad6e29
+	blockInfoLRUCache  *lru.Cache
 }
 
 func New(
@@ -93,32 +83,24 @@
 			return nil, nil, err
 		}
 	}
-<<<<<<< HEAD
 	snapshotTimedCache, err := blockcache.New(cacheConfig.TimedInitialSize, cacheConfig.TimedExpire)
 	if err != nil {
 		return nil, nil, err
+	}
+	if cacheConfig.BlockInfoLRUSize > 0 {
+		var err error
+		blockInfoLRUCache, err = lru.New(cacheConfig.BlockInfoLRUSize)
+		if err != nil {
+			return nil, nil, err
+		}
 	}
 	db := &TxDB{
 		Lookup:             arbCore,
 		as:                 as,
 		snapshotLRUCache:   snapshotLRUCache,
 		snapshotTimedCache: snapshotTimedCache,
+		blockInfoLRUCache:  blockInfoLRUCache,
 		allowSlowLookup:    cacheConfig.AllowSlowLookup,
-=======
-	if cacheConfig.BlockInfoLRUSize > 0 {
-		var err error
-		blockInfoLRUCache, err = lru.New(cacheConfig.BlockInfoLRUSize)
-		if err != nil {
-			return nil, nil, err
-		}
-	}
-	db := &TxDB{
-		Lookup:            arbCore,
-		as:                as,
-		snapshotLRUCache:  snapshotLRUCache,
-		blockInfoLRUCache: blockInfoLRUCache,
-		allowSlowLookup:   cacheConfig.AllowSlowLookup,
->>>>>>> 29ad6e29
 	}
 	logReader := core.NewLogReader(db, arbCore, big.NewInt(0), big.NewInt(10), updateFrequency)
 	errChan := logReader.Start(ctx)
@@ -256,16 +238,13 @@
 			}
 			db.snapshotLRUCache.Remove(reorgBlockHeight)
 		}
-<<<<<<< HEAD
 		db.snapshotTimedCache.Reorg(reorgBlockHeight)
-=======
 		if db.blockInfoLRUCache != nil {
 			for i := oldHeight; i > reorgBlockHeight; i-- {
 				db.blockInfoLRUCache.Remove(i)
 			}
 			db.blockInfoLRUCache.Remove(reorgBlockHeight)
 		}
->>>>>>> 29ad6e29
 	}
 
 	return nil
