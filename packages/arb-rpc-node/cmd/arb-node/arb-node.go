--- conflicted
+++ resolved
@@ -347,15 +347,12 @@
 	}
 
 	srv := aggregator.NewServer(batch, rollupAddress, l2ChainId, db)
-<<<<<<< HEAD
-	web3Server, err := web3.GenerateWeb3Server(srv, nil, web3.ServerConfig{Mode: rpcMode, Tracing: config.Node.RPC.EnableTracing}, nil, web3InboxReaderRef)
-=======
 	serverConfig := web3.ServerConfig{
 		Mode:          rpcMode,
 		MaxCallAVMGas: config.Node.RPC.MaxCallGas * 100, // Multiply by 100 for arb gas to avm gas conversion
+		Tracing:       config.Node.RPC.EnableTracing,
 	}
 	web3Server, err := web3.GenerateWeb3Server(srv, nil, serverConfig, nil, web3InboxReaderRef)
->>>>>>> 4ab1ffd5
 	if err != nil {
 		return err
 	}
