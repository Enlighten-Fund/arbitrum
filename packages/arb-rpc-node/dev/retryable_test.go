/*
* Copyright 2021, Offchain Labs, Inc.
*
* Licensed under the Apache License, Version 2.0 (the "License");
* you may not use this file except in compliance with the License.
* You may obtain a copy of the License at
*
*    http://www.apache.org/licenses/LICENSE-2.0
*
* Unless required by applicable law or agreed to in writing, software
* distributed under the License is distributed on an "AS IS" BASIS,
* WITHOUT WARRANTIES OR CONDITIONS OF ANY KIND, either express or implied.
* See the License for the specific language governing permissions and
* limitations under the License.
 */

package dev

import (
	"bytes"
	"context"
	"math/big"
	"strings"
	"testing"

	"github.com/ethereum/go-ethereum/accounts/abi"
	"github.com/ethereum/go-ethereum/accounts/abi/bind"
	"github.com/ethereum/go-ethereum/common/hexutil"
	"github.com/ethereum/go-ethereum/core/types"
	"github.com/ethereum/go-ethereum/crypto"
	"github.com/ethereum/go-ethereum/rpc"

	"github.com/offchainlabs/arbitrum/packages/arb-evm/arbos"
	"github.com/offchainlabs/arbitrum/packages/arb-evm/arboscontracts"
	"github.com/offchainlabs/arbitrum/packages/arb-evm/message"
	"github.com/offchainlabs/arbitrum/packages/arb-rpc-node/aggregator"
	"github.com/offchainlabs/arbitrum/packages/arb-rpc-node/arbostestcontracts"
	"github.com/offchainlabs/arbitrum/packages/arb-rpc-node/web3"
	"github.com/offchainlabs/arbitrum/packages/arb-util/common"
	"github.com/offchainlabs/arbitrum/packages/arb-util/hashing"
	"github.com/offchainlabs/arbitrum/packages/arb-util/protocol"
	"github.com/offchainlabs/arbitrum/packages/arb-util/test"
)

func makeDepositMessage(dest common.Address) message.EthDepositTx {
	return message.EthDepositTx{
		L2Message: message.NewSafeL2Message(message.ContractTransaction{
			BasicTx: message.BasicTx{
				MaxGas:      big.NewInt(1000000),
				GasPriceBid: big.NewInt(0),
				DestAddress: dest,
				Payment:     new(big.Int).Exp(big.NewInt(10), big.NewInt(20), nil),
				Data:        nil,
			},
		}),
	}
}

func addSomeBalance(t *testing.T, ctx context.Context, address common.Address, backend *Backend, client *web3.EthClient) common.Address {
	t.Helper()
	deposit := makeDepositMessage(address)
	_, err := backend.AddInboxMessage(deposit, message.L1RemapAccount(address))
	test.FailIfError(t, err)
	fundedAddrBalance, err := client.BalanceAt(ctx, address.ToEthAddress(), nil)
	if err != nil || fundedAddrBalance.Uint64() == 0 {
		t.Fatal("Address was not funded", err)
	}
	return address
}

func setupTest(t *testing.T) (
	common.Address,
	*bind.TransactOpts,
	*bind.TransactOpts,
	*bind.TransactOpts,
	*aggregator.Server,
	*Backend,
	func(),
) {
	config := protocol.ChainParams{
		GracePeriod:               common.NewTimeBlocksInt(3),
		ArbGasSpeedLimitPerSecond: 2000000000000,
	}

<<<<<<< HEAD
	ownerAuth, ownerAccount := OptsAddressPair(t, nil)
	backend, _, srv, cancelDevNode := NewTestDevNode(t, *arbosfile, config, ownerAccount, nil)
=======
	ownerAuth, ownerAccount := OwnerAuthPair(t, nil)
	backend, _, srv, cancelDevNode := NewSimpleTestDevNode(t, config, ownerAccount)
>>>>>>> e82ed4b3

	privkey, err := crypto.GenerateKey()
	test.FailIfError(t, err)
	otherAuth := bind.NewKeyedTransactor(privkey)

	privkey2, err := crypto.GenerateKey()
	test.FailIfError(t, err)
	beneficiaryAuth := bind.NewKeyedTransactor(privkey2)

	sender := common.RandAddress()

	deposit := makeDepositMessage(common.NewAddressFromEth(otherAuth.From))
	_, err = backend.AddInboxMessage(deposit, common.RandAddress())
	test.FailIfError(t, err)

	return sender, beneficiaryAuth, otherAuth, ownerAuth, srv, backend, cancelDevNode
}

func setupTicket(t *testing.T, backend *Backend, sender, destination common.Address, data []byte, beneficiary common.Address) (message.RetryableTx, common.Hash) {
	retryableTx := message.RetryableTx{
		Destination:       destination,
		Value:             big.NewInt(20),
		Deposit:           big.NewInt(100),
		MaxSubmissionCost: big.NewInt(30),
		CreditBack:        common.RandAddress(),
		Beneficiary:       beneficiary,
		MaxGas:            big.NewInt(0),
		GasPriceBid:       big.NewInt(0),
		Data:              data,
	}

	requestId, err := backend.AddInboxMessage(retryableTx, message.L1RemapAccount(sender))
	test.FailIfError(t, err)

	return retryableTx, requestId
}

func TestRetryableRedeem(t *testing.T) {
	sender, beneficiaryAuth, otherAuth, ownerAuth, srv, backend, closeFunc := setupTest(t)
	defer closeFunc()

	client := web3.NewEthClient(srv, true)
	retryable, err := arboscontracts.NewArbRetryableTx(arbos.ARB_RETRYABLE_ADDRESS, client)
	test.FailIfError(t, err)

	simpleABI, err := abi.JSON(strings.NewReader(arbostestcontracts.SimpleABI))
	test.FailIfError(t, err)

	dest, _, _, err := arbostestcontracts.DeploySimple(otherAuth, client)
	test.FailIfError(t, err)

	// TODO: add a setup ticket before

	if doUpgrade {
		UpgradeTestDevNode(t, backend, srv, ownerAuth)
		enableRewrites(t, backend, srv, ownerAuth)
	}

	retryableTx, requestId := setupTicket(t, backend, sender, common.NewAddressFromEth(dest), simpleABI.Methods["exists"].ID, common.NewAddressFromEth(beneficiaryAuth.From))
	ticketId := hashing.SoliditySHA3(hashing.Bytes32(requestId), hashing.Uint256(big.NewInt(0)))

	redeemRequestResult, _, _, err := srv.GetRequestResult(requestId)
	test.FailIfError(t, err)

	if redeemRequestResult.IncomingRequest.Sender != sender {
		t.Error("incorrect incoming request sender. Got", redeemRequestResult.IncomingRequest.Sender.String(), "but expected", sender.String())
	}

	redeemReceipt, err := client.TransactionReceipt(context.Background(), requestId.ToEthHash())
	test.FailIfError(t, err)

	if redeemReceipt == nil || redeemReceipt.Status != 1 {
		t.Fatal("retryable tx failed")
	}

	finalReceipt, err := client.TransactionReceipt(context.Background(), ticketId.ToEthHash())
	test.FailIfError(t, err)

	if finalReceipt != nil {
		t.Fatal("shouldn't have receipt yet")
	}

	creationBlock, err := backend.db.GetBlockWithHash(common.NewHashFromEth(redeemReceipt.BlockHash))
	test.FailIfError(t, err)

	lifetime, err := retryable.GetLifetime(&bind.CallOpts{})
	test.FailIfError(t, err)

	timeout, err := retryable.GetTimeout(&bind.CallOpts{}, ticketId)
	test.FailIfError(t, err)

	if timeout.Uint64() != creationBlock.Header.Time+lifetime.Uint64() {
		t.Fatal("wrong timeout")
	}

	price, nextUpdateTimestamp, err := retryable.GetKeepalivePrice(&bind.CallOpts{}, ticketId)
	test.FailIfError(t, err)
	if price.Cmp(big.NewInt(0)) != 0 {
		t.Fatal("wrong price")
	}
	t.Log("nextUpdateTimestamp", nextUpdateTimestamp)

	beneficiary, err := retryable.GetBeneficiary(&bind.CallOpts{}, ticketId)
	test.FailIfError(t, err)
	if beneficiary != retryableTx.Beneficiary.ToEthAddress() {
		t.Fatal("wrong beneficiary")
	}

	correctSenderBalance := new(big.Int).Sub(retryableTx.Deposit, retryableTx.Value)
	correctSenderBalance = correctSenderBalance.Sub(correctSenderBalance, retryableTx.MaxSubmissionCost)

	balanceCheck(t, srv, sender, retryableTx, correctSenderBalance, big.NewInt(0), retryableTx.MaxSubmissionCost, big.NewInt(0))

	_, err = retryable.Keepalive(otherAuth, ticketId)
	test.FailIfError(t, err)

	newTimeout, err := retryable.GetTimeout(&bind.CallOpts{}, ticketId)
	test.FailIfError(t, err)

	if newTimeout.Uint64() != creationBlock.Header.Time+lifetime.Uint64()*2 {
		t.Fatal("wrong timeout")
	}

	tx, err := retryable.Redeem(otherAuth, ticketId)
	test.FailIfError(t, err)

	redeemReceipt, err = client.TransactionReceipt(context.Background(), tx.Hash())
	test.FailIfError(t, err)

	if redeemReceipt == nil || redeemReceipt.Status != 1 {
		t.Fatal("redeem tx failed")
	}

	if len(redeemReceipt.Logs) == 0 {
		t.Fatal("should have at least one log")
	}

	if redeemReceipt.Logs[len(redeemReceipt.Logs)-1].Topics[0] != arbos.RetryRedeemedEvent.ID {
		t.Fatal("wrong log topic")
	}

	finalReceipt, err = client.TransactionReceipt(context.Background(), ticketId.ToEthHash())
	test.FailIfError(t, err)

	if finalReceipt == nil || finalReceipt.Status != 1 {
		t.Fatal("final tx failed")
	}

	finalRequestResult, _, _, err := srv.GetRequestResult(ticketId)
	test.FailIfError(t, err)

	if finalRequestResult.IncomingRequest.Sender != sender {
		t.Error("incorrect final request redeem sender. Got", finalRequestResult.IncomingRequest.Sender.String(), "but expected", sender.String())
	}

	redeemRequest, _, _, err := backend.db.GetRequest(common.NewHashFromEth(tx.Hash()))
	test.FailIfError(t, err)

	if len(redeemRequest.ReturnData) != 0 {
		t.Error("expected redeem to have no return data")
	}

	balanceCheck(t, srv, sender, retryableTx, correctSenderBalance, big.NewInt(0), retryableTx.MaxSubmissionCost, retryableTx.Value)

	var txLogs []*types.Log
	if arbosVersion < 6 {
		txLogs = redeemReceipt.Logs[:len(redeemReceipt.Logs)-1]
	} else {
		txLogs = finalReceipt.Logs

		finalRequest, _, _, err := backend.db.GetRequest(ticketId)
		test.FailIfError(t, err)

		if len(finalRequest.ReturnData) != 32 {
			t.Error("expected final tx to have 32 bytes of return data but got", len(finalRequest.ReturnData))
		} else {
			ret := new(big.Int).SetBytes(finalRequest.ReturnData)
			if ret.Cmp(big.NewInt(10)) != 0 {
				t.Error("incorrect return data")
			}
		}
	}
	if len(txLogs) != 1 {
		t.Fatal("wrong log count", len(txLogs))
	}
	if txLogs[0].Topics[0] != simpleABI.Events["TestEvent"].ID {
		t.Fatal("wrong event topic")
	}

	var senderInLog common.Address
	copy(senderInLog[:], txLogs[0].Data[32+(32-20):])
	if senderInLog != sender {
		t.Fatal("wrong event sender data, got", senderInLog.String(), "but expected", sender.String())
	}
}

func TestRetryableCancel(t *testing.T) {
	sender, beneficiaryAuth, otherAuth, ownerAuth, srv, backend, closeFunc := setupTest(t)
	defer closeFunc()

	if doUpgrade {
		UpgradeTestDevNode(t, backend, srv, ownerAuth)
		enableRewrites(t, backend, srv, ownerAuth)
	}

	retryableTx, requestId := setupTicket(t, backend, sender, common.RandAddress(), nil, common.NewAddressFromEth(beneficiaryAuth.From))
	ticketId := hashing.SoliditySHA3(hashing.Bytes32(requestId), hashing.Uint256(big.NewInt(0)))

	client := web3.NewEthClient(srv, true)
	retryable, err := arboscontracts.NewArbRetryableTx(arbos.ARB_RETRYABLE_ADDRESS, client)
	test.FailIfError(t, err)

	_, err = retryable.Cancel(otherAuth, ticketId)
	if err == nil {
		t.Fatal("cancel should fail from non beneficiary")
	}

	tx, err := retryable.Cancel(beneficiaryAuth, ticketId)
	test.FailIfError(t, err)

	txReceipt, err := client.TransactionReceipt(context.Background(), tx.Hash())
	test.FailIfError(t, err)

	if txReceipt == nil || txReceipt.Status != 1 {
		t.Fatal("cancel tx failed")
	}

	if len(txReceipt.Logs) != 1 {
		t.Fatal("wrong log count")
	}

	if txReceipt.Logs[0].Topics[0] != arbos.RetryCanceledEvent.ID {
		t.Fatal("wrong log topic")
	}

	correctSenderBalance := new(big.Int).Sub(retryableTx.Deposit, retryableTx.Value)
	correctSenderBalance = correctSenderBalance.Sub(correctSenderBalance, retryableTx.MaxSubmissionCost)

	correctBeneficiaryValue := retryableTx.Value

	balanceCheck(t, srv, sender, retryableTx, correctSenderBalance, correctBeneficiaryValue, retryableTx.MaxSubmissionCost, big.NewInt(0))
}

func TestRetryableTimeout(t *testing.T) {
	sender, beneficiaryAuth, _, ownerAuth, srv, backend, closeFunc := setupTest(t)
	defer closeFunc()

	if doUpgrade {
		UpgradeTestDevNode(t, backend, srv, ownerAuth)
		enableRewrites(t, backend, srv, ownerAuth)
	}

	retryableTx, requestId := setupTicket(t, backend, sender, common.RandAddress(), nil, common.NewAddressFromEth(beneficiaryAuth.From))
	ticketId := hashing.SoliditySHA3(hashing.Bytes32(requestId), hashing.Uint256(big.NewInt(0)))

	client := web3.NewEthClient(srv, true)
	retryable, err := arboscontracts.NewArbRetryableTx(arbos.ARB_RETRYABLE_ADDRESS, client)
	test.FailIfError(t, err)

	_, err = retryable.GetBeneficiary(&bind.CallOpts{}, ticketId)
	test.FailIfError(t, err)

	timeout, err := retryable.GetTimeout(&bind.CallOpts{}, ticketId)
	test.FailIfError(t, err)

	lifetime, err := retryable.GetLifetime(&bind.CallOpts{})
	test.FailIfError(t, err)
	backend.l1Emulator.IncreaseTime(lifetime.Int64() * 10)

	_, err = backend.AddInboxMessage(message.NewSafeL2Message(message.HeartbeatMessage{}), common.RandAddress())
	test.FailIfError(t, err)

	latest := rpc.LatestBlockNumber
	l2BlockNum, err := srv.BlockNum(&latest)
	test.FailIfError(t, err)
	l2Block, err := srv.BlockInfoByNumber(l2BlockNum)
	test.FailIfError(t, err)
	if timeout.Uint64() >= l2Block.Header.Time {
		t.Fatal("should've moved forward more", l2Block.Header.Time, timeout.Uint64())
	}

	retryableTx2 := message.RetryableTx{
		Destination:       common.RandAddress(),
		Value:             big.NewInt(5),
		Deposit:           big.NewInt(20),
		MaxSubmissionCost: big.NewInt(10),
		CreditBack:        common.RandAddress(),
		Beneficiary:       common.RandAddress(),
		MaxGas:            big.NewInt(0),
		GasPriceBid:       big.NewInt(0),
		Data:              nil,
	}

	//// Send and cancel retryable to trigger pruning
	otherRequest, err := backend.AddInboxMessage(retryableTx2, common.RandAddress())
	test.FailIfError(t, err)

	txReceipt, err := client.TransactionReceipt(context.Background(), otherRequest.ToEthHash())
	test.FailIfError(t, err)

	if txReceipt == nil {
		t.Fatal("other retryable tx doesn't exist")
	}

	if txReceipt.Status != 1 {
		t.Fatal("other retryable tx failed")
	}

	otherTicket := hashing.SoliditySHA3(hashing.Bytes32(otherRequest), hashing.Uint256(big.NewInt(0)))
	_, err = retryable.GetBeneficiary(&bind.CallOpts{}, otherTicket)
	test.FailIfError(t, err)

	_, err = retryable.GetBeneficiary(&bind.CallOpts{}, ticketId)
	if err == nil {
		t.Fatal("should revert after timeout")
	}

	correctSenderBalance := new(big.Int).Sub(retryableTx.Deposit, retryableTx.Value)
	correctSenderBalance = correctSenderBalance.Sub(correctSenderBalance, retryableTx.MaxSubmissionCost)

	correctBeneficiaryValue := retryableTx.Value
	balanceCheck(t, srv, sender, retryableTx, correctSenderBalance, correctBeneficiaryValue, retryableTx.MaxSubmissionCost, big.NewInt(0))
}

func balanceCheck(
	t *testing.T,
	srv *aggregator.Server,
	sender common.Address,
	retryableTx message.RetryableTx,
	correctSenderBalance,
	correctBeneficiaryBalance,
	correctCreditBackBalance,
	correctDestinationBalance *big.Int,
) {
	t.Helper()
	ctx := context.Background()
	snap, err := srv.PendingSnapshot(ctx)
	test.FailIfError(t, err)

	senderBalance, err := snap.GetBalance(ctx, sender)
	test.FailIfError(t, err)

	if senderBalance.Cmp(correctSenderBalance) != 0 {
		t.Error("unexpected sender balance", senderBalance, "instead of", correctSenderBalance)
	}

	beneficiaryBalance, err := snap.GetBalance(ctx, retryableTx.Beneficiary)
	test.FailIfError(t, err)

	if beneficiaryBalance.Cmp(correctBeneficiaryBalance) != 0 {
		t.Error("unexpected beneficiary balance", beneficiaryBalance, "instead of", correctBeneficiaryBalance)
	}

	creditBackBalance, err := snap.GetBalance(ctx, retryableTx.CreditBack)
	test.FailIfError(t, err)
	if creditBackBalance.Cmp(correctCreditBackBalance) != 0 {
		t.Error("unexpected credit back balance", creditBackBalance, "instead of", correctCreditBackBalance)
	}

	destinationBalance, err := snap.GetBalance(ctx, retryableTx.Destination)
	test.FailIfError(t, err)

	if destinationBalance.Cmp(correctDestinationBalance) != 0 {
		t.Error("unexpected destination balance")
	}
}

func TestRetryableReverted(t *testing.T) {
	sender, beneficiaryAuth, otherAuth, ownerAuth, srv, backend, closeFunc := setupTest(t)
	defer closeFunc()

	client := web3.NewEthClient(srv, true)

	simpleABI, err := abi.JSON(strings.NewReader(arbostestcontracts.SimpleABI))
	test.FailIfError(t, err)

	dest, _, _, err := arbostestcontracts.DeploySimple(otherAuth, client)
	test.FailIfError(t, err)

	if doUpgrade {
		UpgradeTestDevNode(t, backend, srv, ownerAuth)
		enableRewrites(t, backend, srv, ownerAuth)
	}

	retryableTx := message.RetryableTx{
		Destination:       common.NewAddressFromEth(dest),
		Value:             big.NewInt(20),
		Deposit:           big.NewInt(100),
		MaxSubmissionCost: big.NewInt(30),
		CreditBack:        common.RandAddress(),
		Beneficiary:       common.NewAddressFromEth(beneficiaryAuth.From),
		MaxGas:            big.NewInt(0),
		GasPriceBid:       big.NewInt(0),
		Data:              simpleABI.Methods["reverts"].ID,
	}

	requestId, err := backend.AddInboxMessage(retryableTx, message.L1RemapAccount(sender))
	test.FailIfError(t, err)

	ticketId := hashing.SoliditySHA3(hashing.Bytes32(requestId), hashing.Uint256(big.NewInt(0)))

	retryable, err := arboscontracts.NewArbRetryableTx(arbos.ARB_RETRYABLE_ADDRESS, client)
	test.FailIfError(t, err)

	_, err = retryable.Redeem(otherAuth, ticketId)
	if err == nil {
		t.Fatal("expected error from redeem")
	}

	if arbosVersion >= 9 && !strings.Contains(err.Error(), "this is a test") {
		t.Error("wrong error message from redeem", err)
	}
	balanceCheck(t, srv, sender, retryableTx, big.NewInt(50), big.NewInt(0), big.NewInt(30), big.NewInt(0))
}

func TestRetryableWithReturnData(t *testing.T) {
	sender, beneficiaryAuth, otherAuth, ownerAuth, srv, backend, closeFunc := setupTest(t)
	defer closeFunc()

	client := web3.NewEthClient(srv, true)

	simpleABI, err := abi.JSON(strings.NewReader(arbostestcontracts.SimpleABI))
	test.FailIfError(t, err)

	dest, _, _, err := arbostestcontracts.DeploySimple(otherAuth, client)
	test.FailIfError(t, err)

	retryableTx := message.RetryableTx{
		Destination:       common.NewAddressFromEth(dest),
		Value:             big.NewInt(20),
		Deposit:           big.NewInt(100),
		MaxSubmissionCost: big.NewInt(30),
		CreditBack:        common.RandAddress(),
		Beneficiary:       common.NewAddressFromEth(beneficiaryAuth.From),
		MaxGas:            big.NewInt(0),
		GasPriceBid:       big.NewInt(0),
		Data:              simpleABI.Methods["exists"].ID,
	}

	requestId, err := backend.AddInboxMessage(retryableTx, sender)
	test.FailIfError(t, err)

	if doUpgrade {
		UpgradeTestDevNode(t, backend, srv, ownerAuth)
		enableRewrites(t, backend, srv, ownerAuth)
	}

	ticketId := hashing.SoliditySHA3(hashing.Bytes32(requestId), hashing.Uint256(big.NewInt(0)))

	retryable, err := arboscontracts.NewArbRetryableTx(arbos.ARB_RETRYABLE_ADDRESS, client)
	test.FailIfError(t, err)

	tx, err := retryable.Redeem(otherAuth, ticketId)
	test.FailIfError(t, err)

	res, _, _, err := backend.db.GetRequest(ticketId)
	test.FailIfError(t, err)

	res2, _, _, err := backend.db.GetRequest(common.NewHashFromEth(tx.Hash()))
	test.FailIfError(t, err)

	if len(res.ReturnData) != 32 {
		t.Fatal("expected 32 byte of return data")
	}
	if new(big.Int).SetBytes(res.ReturnData).Cmp(big.NewInt(10)) != 0 {
		t.Error("wrong return value")
	}

	if len(res2.ReturnData) != 0 {
		t.Fatal("expected no return data")
	}
}

func TestRetryableImmediateReceipts(t *testing.T) {
	skipBelowVersion(t, 12)
	sender, beneficiaryAuth, otherAuth, ownerAuth, srv, backend, closeFunc := setupTest(t)
	defer closeFunc()

	client := web3.NewEthClient(srv, true)

	simpleABI, err := abi.JSON(strings.NewReader(arbostestcontracts.SimpleABI))
	test.FailIfError(t, err)

	dest, _, _, err := arbostestcontracts.DeploySimple(otherAuth, client)
	test.FailIfError(t, err)

	retryableTx := message.RetryableTx{
		Destination:       common.NewAddressFromEth(dest),
		Value:             big.NewInt(20),
		Deposit:           big.NewInt(1000000000),
		MaxSubmissionCost: big.NewInt(30),
		CreditBack:        common.RandAddress(),
		Beneficiary:       common.NewAddressFromEth(beneficiaryAuth.From),
		MaxGas:            big.NewInt(1000000),
		GasPriceBid:       big.NewInt(10),
		Data:              simpleABI.Methods["exists"].ID,
	}

	requestId, err := backend.AddInboxMessage(retryableTx, sender)
	test.FailIfError(t, err)

	if doUpgrade {
		UpgradeTestDevNode(t, backend, srv, ownerAuth)
		enableRewrites(t, backend, srv, ownerAuth)
	}

	redeemId := hashing.SoliditySHA3(hashing.Bytes32(requestId), hashing.Uint256(big.NewInt(1)))

	checkRetryableCreationTx(t, client, retryableTx, requestId)
	checkRetryableRedeem(t, client, requestId, redeemId, true)
	checkRetryableExecution(t, client, srv, retryableTx, requestId, retryableTx.MaxGas.Uint64(), retryableTx.GasPriceBid, true, sender)

	ticketId := hashing.SoliditySHA3(hashing.Bytes32(requestId), hashing.Uint256(big.NewInt(0)))
	ticketResult, _, _, err := backend.db.GetRequest(ticketId)
	test.FailIfError(t, err)
	t.Log("Ticket result", ticketResult.IncomingRequest)
	test.FailIfError(t, err)
}

func TestRetryableImmediateNoGas(t *testing.T) {
	skipBelowVersion(t, 12)

	sender, beneficiaryAuth, otherAuth, ownerAuth, srv, backend, closeFunc := setupTest(t)
	defer closeFunc()

	client := web3.NewEthClient(srv, true)

	simpleABI, err := abi.JSON(strings.NewReader(arbostestcontracts.SimpleABI))
	test.FailIfError(t, err)

	dest, _, _, err := arbostestcontracts.DeploySimple(otherAuth, client)
	test.FailIfError(t, err)

	retryableTx := message.RetryableTx{
		Destination:       common.NewAddressFromEth(dest),
		Value:             big.NewInt(20),
		Deposit:           big.NewInt(100),
		MaxSubmissionCost: big.NewInt(30),
		CreditBack:        common.RandAddress(),
		Beneficiary:       common.NewAddressFromEth(beneficiaryAuth.From),
		MaxGas:            big.NewInt(1000000),
		GasPriceBid:       big.NewInt(10000000),
		Data:              simpleABI.Methods["exists"].ID,
	}

	requestId, err := backend.AddInboxMessage(retryableTx, sender)
	test.FailIfError(t, err)

	if doUpgrade {
		UpgradeTestDevNode(t, backend, srv, ownerAuth)
		enableRewrites(t, backend, srv, ownerAuth)
	}

	redeemId := hashing.SoliditySHA3(hashing.Bytes32(requestId), hashing.Uint256(big.NewInt(1)))

	checkRetryableCreationTx(t, client, retryableTx, requestId)
	if arbosVersion <= 18 {
		redeemTransaction, _, err := client.TransactionByHash(context.Background(), redeemId.ToEthHash())
		test.FailIfError(t, err)

		if redeemTransaction != nil {
			t.Fatal("expected no redeem transaction")
		}
	} else {
		checkRetryableRedeem(t, client, requestId, redeemId, false)
	}

	ticketId := hashing.SoliditySHA3(hashing.Bytes32(requestId), hashing.Uint256(big.NewInt(0)))
	ticketResult, _, _, err := backend.db.GetRequest(ticketId)
	test.FailIfError(t, err)
	if ticketResult != nil {
		t.Fatal("expected no result because redeem failed")
	}
}

func TestRetryableSeparateReceipts(t *testing.T) {
	skipBelowVersion(t, 12)
	sender, beneficiaryAuth, otherAuth, ownerAuth, srv, backend, closeFunc := setupTest(t)
	defer closeFunc()

	client := web3.NewEthClient(srv, true)

	simpleABI, err := abi.JSON(strings.NewReader(arbostestcontracts.SimpleABI))
	test.FailIfError(t, err)

	dest, _, _, err := arbostestcontracts.DeploySimple(otherAuth, client)
	test.FailIfError(t, err)

	retryableTx := message.RetryableTx{
		Destination:       common.NewAddressFromEth(dest),
		Value:             big.NewInt(20),
		Deposit:           big.NewInt(100),
		MaxSubmissionCost: big.NewInt(30),
		CreditBack:        common.RandAddress(),
		Beneficiary:       common.NewAddressFromEth(beneficiaryAuth.From),
		MaxGas:            big.NewInt(0),
		GasPriceBid:       big.NewInt(0),
		Data:              simpleABI.Methods["exists"].ID,
	}

	requestId, err := backend.AddInboxMessage(retryableTx, sender)
	test.FailIfError(t, err)

	if doUpgrade {
		UpgradeTestDevNode(t, backend, srv, ownerAuth)
		enableRewrites(t, backend, srv, ownerAuth)
	}

	retryable, err := arboscontracts.NewArbRetryableTx(arbos.ARB_RETRYABLE_ADDRESS, client)
	test.FailIfError(t, err)

	ticketId := hashing.SoliditySHA3(hashing.Bytes32(requestId), hashing.Uint256(big.NewInt(0)))
	tx, err := retryable.Redeem(otherAuth, ticketId)
	test.FailIfError(t, err)

	checkRetryableCreationTx(t, client, retryableTx, requestId)
	checkRetryableRedeem(t, client, requestId, common.NewHashFromEth(tx.Hash()), true)
	checkRetryableExecution(t, client, srv, retryableTx, requestId, tx.Gas(), tx.GasPrice(), true, sender)
}

func TestRetryableEmptyDest(t *testing.T) {
	skipBelowVersion(t, 12)
	sender, beneficiaryAuth, _, ownerAuth, srv, backend, closeFunc := setupTest(t)
	defer closeFunc()

	client := web3.NewEthClient(srv, true)

	retryableTx := message.RetryableTx{
		Destination:       common.Address{},
		Value:             big.NewInt(20),
		Deposit:           big.NewInt(1000000000),
		MaxSubmissionCost: big.NewInt(30),
		CreditBack:        common.RandAddress(),
		Beneficiary:       common.NewAddressFromEth(beneficiaryAuth.From),
		MaxGas:            big.NewInt(1000000),
		GasPriceBid:       big.NewInt(10),
		Data:              hexutil.MustDecode(arbostestcontracts.SimpleBin),
	}

	requestId, err := backend.AddInboxMessage(retryableTx, sender)
	test.FailIfError(t, err)

	if doUpgrade {
		UpgradeTestDevNode(t, backend, srv, ownerAuth)
		enableRewrites(t, backend, srv, ownerAuth)
	}

	redeemId := hashing.SoliditySHA3(hashing.Bytes32(requestId), hashing.Uint256(big.NewInt(1)))

	checkRetryableCreationTx(t, client, retryableTx, requestId)
	checkRetryableRedeem(t, client, requestId, redeemId, true)
	checkRetryableExecution(t, client, srv, retryableTx, requestId, retryableTx.MaxGas.Uint64(), retryableTx.GasPriceBid, false, sender)

	ticketId := hashing.SoliditySHA3(hashing.Bytes32(requestId), hashing.Uint256(big.NewInt(0)))
	ticketResult, _, _, err := backend.db.GetRequest(ticketId)
	test.FailIfError(t, err)
	t.Log("Ticket result", ticketResult.IncomingRequest)
	test.FailIfError(t, err)
}

func checkRetryableCreationTx(t *testing.T, client *web3.EthClient, retryableTx message.RetryableTx, requestId common.Hash) {
	ticketId := hashing.SoliditySHA3(hashing.Bytes32(requestId), hashing.Uint256(big.NewInt(0)))

	retryable, err := arboscontracts.NewArbRetryableTx(arbos.ARB_RETRYABLE_ADDRESS, client)
	test.FailIfError(t, err)

	// Check create ticket transaction and receipt

	createTicketReceipt, err := client.TransactionReceipt(context.Background(), requestId.ToEthHash())
	test.FailIfError(t, err)

	if createTicketReceipt == nil {
		t.Fatal("expected receipt")
	}

	if len(createTicketReceipt.Logs) != 1 {
		t.Fatal("unexpected log count")
	}
	evmLog := createTicketReceipt.Logs[0]
	if evmLog.Address != arbos.ARB_RETRYABLE_ADDRESS {
		t.Error("event from wrong address")
	}
	ticketEvent, err := retryable.ParseTicketCreated(*evmLog)
	test.FailIfError(t, err)
	if ticketEvent.UserTxHash != ticketId {
		t.Error("wrong ticket id in event")
	}

	createTicketTransaction, _, err := client.TransactionByHash(context.Background(), requestId.ToEthHash())
	test.FailIfError(t, err)

	if createTicketTransaction.To() == nil {
		t.Error("expected non-nil dest")
	} else if *createTicketTransaction.To() != arbos.ARB_RETRYABLE_ADDRESS {
		t.Error("bad dest")
	}
	createdTicket, err := arbos.ParseCreateRetryableTicketTx(createTicketTransaction)
	test.FailIfError(t, err)

	if !createdTicket.Equals(retryableTx) {
		t.Log(createdTicket)
		t.Log(retryableTx)
		t.Error("bad ticket data")
	}
}

func checkRetryableRedeem(t *testing.T, client *web3.EthClient, requestId, redeemId common.Hash, successful bool) {
	ticketId := hashing.SoliditySHA3(hashing.Bytes32(requestId), hashing.Uint256(big.NewInt(0)))

	retryable, err := arboscontracts.NewArbRetryableTx(arbos.ARB_RETRYABLE_ADDRESS, client)
	test.FailIfError(t, err)

	redeemTransaction, _, err := client.TransactionByHash(context.Background(), redeemId.ToEthHash())
	test.FailIfError(t, err)

	if redeemTransaction == nil {
		t.Fatal("expected redeem transaction")
	}

	if len(redeemTransaction.Data()) != 36 {
		t.Fatal("unexpected data length")
	}
	if !bytes.Equal(redeemTransaction.Data()[4:], ticketId.Bytes()) {
		t.Error("unexpected ticket id")
	}
	if redeemTransaction.To() == nil {
		t.Fatal("expected non-nil dest")
	}
	if *redeemTransaction.To() != arbos.ARB_RETRYABLE_ADDRESS {
		t.Error("bad dest address")
	}

	redeemReceipt, err := client.TransactionReceipt(context.Background(), redeemId.ToEthHash())
	test.FailIfError(t, err)

	if redeemReceipt == nil {
		t.Fatal("expected receipt")
	}

	if successful {
		if redeemReceipt.Status != 1 {
			t.Fatal("expected successful redeem")
		}
	} else {
		if redeemReceipt.Status != 0 {
			t.Fatal("expected failed redeem")
		}
		if len(redeemReceipt.Logs) != 0 {
			t.Fatal("unexpected log count", len(redeemReceipt.Logs))
		}
		return
	}

	if len(redeemReceipt.Logs) != 1 {
		t.Fatal("unexpected log count", len(redeemReceipt.Logs))
	}
	evmLog := redeemReceipt.Logs[0]
	if evmLog.Address != arbos.ARB_RETRYABLE_ADDRESS {
		t.Error("event from wrong address")
	}
	redeemedEvent, err := retryable.ParseRedeemed(*evmLog)
	test.FailIfError(t, err)
	if redeemedEvent.UserTxHash != ticketId {
		t.Error("wrong ticket id in redeem event")
	}
}

func checkRetryableExecution(t *testing.T, client *web3.EthClient, srv *aggregator.Server, retryableTx message.RetryableTx, requestId common.Hash, redeemGas uint64, redeemGasPrice *big.Int, hasLog bool, l1Sender common.Address) {
	ticketId := hashing.SoliditySHA3(hashing.Bytes32(requestId), hashing.Uint256(big.NewInt(0)))
	l2Sender := message.L2RemapAccount(l1Sender)

	simpleConn, err := arbostestcontracts.NewSimple(retryableTx.Destination.ToEthAddress(), client)
	test.FailIfError(t, err)

	simpleABI, err := abi.JSON(strings.NewReader(arbostestcontracts.SimpleABI))
	test.FailIfError(t, err)

	// Ticket transaction and receipt
	ticketReceipt, err := client.TransactionReceipt(context.Background(), ticketId.ToEthHash())
	test.FailIfError(t, err)
	if hasLog {
		if len(ticketReceipt.Logs) != 1 {
			t.Fatal("unexpected log count")
		}
		evmLog := ticketReceipt.Logs[0]
		if evmLog.Address != retryableTx.Destination.ToEthAddress() {
			t.Error("wrong address for log")
		}
		if evmLog.Topics[0] != simpleABI.Events["TestEvent"].ID {
			t.Fatal("bad topic")
		}
		parsedLog, err := simpleConn.ParseTestEvent(*evmLog)
		test.FailIfError(t, err)
		if parsedLog.Value.Cmp(retryableTx.Value) != 0 {
			t.Error("bad event value data")
		}
		if parsedLog.Sender != l2Sender.ToEthAddress() {
			t.Error("bad event sender data")
		}
	} else {
		if len(ticketReceipt.Logs) != 0 {
			t.Fatal("unexpected log count")
		}
	}
	ticketTransaction, _, err := client.TransactionByHash(context.Background(), ticketId.ToEthHash())
	test.FailIfError(t, err)

	if ticketTransaction.To() == nil {
		t.Error("expected dest")
	} else if *ticketTransaction.To() != retryableTx.Destination.ToEthAddress() {
		t.Error("dest doesn't match", *ticketTransaction.To(), "instead of", retryableTx.Destination)
	}
	if ticketTransaction.Value().Cmp(retryableTx.Value) != 0 {
		t.Error("value doesn't match", ticketTransaction.Value(), "instead of", retryableTx.Value)
	}
	if !bytes.Equal(ticketTransaction.Data(), retryableTx.Data) {
		t.Error("data doesn't match", hexutil.Encode(ticketTransaction.Data()), "instead of", hexutil.Encode(retryableTx.Data))
	}
	if ticketTransaction.Gas() > redeemGas {
		t.Error("ticket gas should be <= redeem gas")
	}
	gasPercentage := float64(ticketTransaction.Gas()) / float64(redeemGas)
	if gasPercentage < .84 {
		t.Error("bad gas percentage", gasPercentage, ticketTransaction.Gas(), redeemGas)
	}
	if ticketTransaction.GasPrice().Cmp(redeemGasPrice) > 0 {
		t.Error("gas price doesn't match", ticketTransaction.GasPrice(), "instead of", redeemGasPrice)
	}
	if ticketTransaction.Nonce() != 0 {
		t.Error("unexpected nonce", ticketTransaction.Nonce())
	}

	redeemRequestResult, _, _, err := srv.GetRequestResult(requestId)
	test.FailIfError(t, err)

	if redeemRequestResult.IncomingRequest.Sender != l2Sender {
		t.Error("incorrect incoming request sender. Got", redeemRequestResult.IncomingRequest.Sender.String(), "but expected", l2Sender.String())
	}
}<|MERGE_RESOLUTION|>--- conflicted
+++ resolved
@@ -82,13 +82,8 @@
 		ArbGasSpeedLimitPerSecond: 2000000000000,
 	}
 
-<<<<<<< HEAD
 	ownerAuth, ownerAccount := OptsAddressPair(t, nil)
-	backend, _, srv, cancelDevNode := NewTestDevNode(t, *arbosfile, config, ownerAccount, nil)
-=======
-	ownerAuth, ownerAccount := OwnerAuthPair(t, nil)
 	backend, _, srv, cancelDevNode := NewSimpleTestDevNode(t, config, ownerAccount)
->>>>>>> e82ed4b3
 
 	privkey, err := crypto.GenerateKey()
 	test.FailIfError(t, err)
