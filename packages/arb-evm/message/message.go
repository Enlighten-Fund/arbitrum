/*
* Copyright 2020, Offchain Labs, Inc.
*
* Licensed under the Apache License, Version 2.0 (the "License");
* you may not use this file except in compliance with the License.
* You may obtain a copy of the License at
*
*    http://www.apache.org/licenses/LICENSE-2.0
*
* Unless required by applicable law or agreed to in writing, software
* distributed under the License is distributed on an "AS IS" BASIS,
* WITHOUT WARRANTIES OR CONDITIONS OF ANY KIND, either express or implied.
* See the License for the specific language governing permissions and
* limitations under the License.
 */

package message

import (
	"fmt"
	"math/big"

	"github.com/pkg/errors"
	"github.com/rs/zerolog/log"

	"github.com/ethereum/go-ethereum/common/math"

	"github.com/offchainlabs/arbitrum/packages/arb-util/common"
	"github.com/offchainlabs/arbitrum/packages/arb-util/hashing"
	"github.com/offchainlabs/arbitrum/packages/arb-util/inbox"
)

var logger = log.With().Caller().Stack().Str("component", "message").Logger()

const (
	L2Type            inbox.Type = 3
	OldInitType       inbox.Type = 4 // remove after upgrade 5
	EndOfBlockType    inbox.Type = 6
	EthDepositTxType  inbox.Type = 7
	RetryableType     inbox.Type = 9
	GasEstimationType inbox.Type = 10
	InitType          inbox.Type = 11
)

type Message interface {
	Type() inbox.Type
	AsData() []byte
}

func NewInboxMessage(msg Message, sender common.Address, inboxSeqNum *big.Int, gasPrice *big.Int, time inbox.ChainTime) inbox.InboxMessage {
	return inbox.InboxMessage{
		Kind:        msg.Type(),
		Sender:      sender,
		InboxSeqNum: inboxSeqNum,
		GasPrice:    gasPrice,
		Data:        msg.AsData(),
		ChainTime:   time,
	}
}

func NewRandomInboxMessage(msg Message) inbox.InboxMessage {
	return NewInboxMessage(
		msg,
		common.RandAddress(),
		common.RandBigInt(),
		common.RandBigInt(),
		inbox.NewRandomChainTime(),
	)
}

func NestedMessage(data []byte, kind inbox.Type) (Message, error) {
	switch kind {
	case L2Type:
		return L2Message{Data: data}, nil
	case InitType:
		return NewInitFromData(data)
	case EthDepositTxType:
		return NewEthDepositTxFromData(data), nil
	case RetryableType:
		return NewRetryableTxFromData(data), nil
	default:
		return nil, errors.New("unknown inbox l2message type")
	}
}

func CalculateRequestId(chainId *big.Int, msgCount *big.Int) common.Hash {
	return hashing.SoliditySHA3(hashing.Uint256(chainId), hashing.Uint256(msgCount))
}

func RetryableId(requestId common.Hash) common.Hash {
	return hashing.SoliditySHA3(hashing.Bytes32(requestId), hashing.Uint256(big.NewInt(0)))
}

type GasEstimationMessage struct {
	Aggregator       common.Address
	ComputationLimit *big.Int
	TxData           []byte
}

func (t GasEstimationMessage) String() string {
	batch := newTransactionBatchFromData(t.TxData)
	return fmt.Sprintf("GasEstimationMessage{aggregator=%v, computeLimit=%v, tx=%v}", t.Aggregator, t.ComputationLimit, batch)
}

func NewGasEstimationMessage(aggregator common.Address, computationLimit *big.Int, tx CompressedECDSATransaction) (GasEstimationMessage, error) {
	// Make sure upper bound of estimate is accurate
	tx.R = math.MaxBig256
	tx.S = math.MaxBig256
	tx.V = 1
	tx.SequenceNum = big.NewInt(1)

	batch, err := NewTransactionBatchFromMessages([]AbstractL2Message{tx})
	if err != nil {
		return GasEstimationMessage{}, err
	}
	batchData, err := batch.AsData()

	if err != nil {
		return GasEstimationMessage{}, err
	}
	return GasEstimationMessage{
		Aggregator:       aggregator,
		ComputationLimit: computationLimit,
		TxData:           batchData,
	}, nil
}

func (t GasEstimationMessage) AsData() []byte {
	return t.AsDataSafe()
}

func (t GasEstimationMessage) AsDataSafe() []byte {
	ret := make([]byte, 0)
	ret = append(ret, 3)
	ret = append(ret, AddressData(t.Aggregator)...)
	ret = append(ret, math.U256Bytes(t.ComputationLimit)...)
	ret = append(ret, t.TxData...)
	return ret
}

func (t GasEstimationMessage) Type() inbox.Type {
	return GasEstimationType
}

type EndBlockMessage struct {
}

func (t EndBlockMessage) Type() inbox.Type {
	return EndOfBlockType
}

func (t EndBlockMessage) AsData() []byte {
	return nil
}

func L2RemapAccount(account common.Address) common.Address {

	if account == (common.Address{}) {
		return account
	}

<<<<<<< HEAD
	magic, _ := new(big.Int).SetString("1111000000000000000000000000000000001111", 16)	
	overflow := new(big.Int).Exp(big.NewInt(2), big.NewInt(20*8), nil)
	
	translated := new(big.Int).SetBytes(account.Bytes())
	translated.Add(translated, magic)
	if (translated.Cmp(overflow) == 1) {
		translated.Sub(translated, overflow)
	}
	
=======
	magic, _ := new(big.Int).SetString("1111000000000000000000000000000000001111", 16)
	overflow := new(big.Int).Exp(big.NewInt(2), big.NewInt(20*8), nil)

	translated := new(big.Int).SetBytes(account.Bytes())
	translated.Add(translated, magic)
	if translated.Cmp(overflow) == 1 {
		translated.Sub(translated, overflow)
	}

>>>>>>> 39c96014
	return common.NewAddressFromBig(translated)
}

func L1RemapAccount(account common.Address) common.Address {

	if account == (common.Address{}) {
		return account
	}
<<<<<<< HEAD
	
=======

>>>>>>> 39c96014
	magic, _ := new(big.Int).SetString("1111000000000000000000000000000000001111", 16)
	overflow := new(big.Int).Exp(big.NewInt(2), big.NewInt(20*8), nil)

	translated := new(big.Int).SetBytes(account.Bytes())
	translated.Sub(translated, magic)
<<<<<<< HEAD
	if (translated.Sign() == -1) {
		translated.Add(translated, overflow)
	}
	
=======
	if translated.Sign() == -1 {
		translated.Add(translated, overflow)
	}

>>>>>>> 39c96014
	return common.NewAddressFromBig(translated)
}<|MERGE_RESOLUTION|>--- conflicted
+++ resolved
@@ -159,17 +159,6 @@
 		return account
 	}
 
-<<<<<<< HEAD
-	magic, _ := new(big.Int).SetString("1111000000000000000000000000000000001111", 16)	
-	overflow := new(big.Int).Exp(big.NewInt(2), big.NewInt(20*8), nil)
-	
-	translated := new(big.Int).SetBytes(account.Bytes())
-	translated.Add(translated, magic)
-	if (translated.Cmp(overflow) == 1) {
-		translated.Sub(translated, overflow)
-	}
-	
-=======
 	magic, _ := new(big.Int).SetString("1111000000000000000000000000000000001111", 16)
 	overflow := new(big.Int).Exp(big.NewInt(2), big.NewInt(20*8), nil)
 
@@ -179,7 +168,6 @@
 		translated.Sub(translated, overflow)
 	}
 
->>>>>>> 39c96014
 	return common.NewAddressFromBig(translated)
 }
 
@@ -188,26 +176,15 @@
 	if account == (common.Address{}) {
 		return account
 	}
-<<<<<<< HEAD
-	
-=======
 
->>>>>>> 39c96014
 	magic, _ := new(big.Int).SetString("1111000000000000000000000000000000001111", 16)
 	overflow := new(big.Int).Exp(big.NewInt(2), big.NewInt(20*8), nil)
 
 	translated := new(big.Int).SetBytes(account.Bytes())
 	translated.Sub(translated, magic)
-<<<<<<< HEAD
-	if (translated.Sign() == -1) {
-		translated.Add(translated, overflow)
-	}
-	
-=======
 	if translated.Sign() == -1 {
 		translated.Add(translated, overflow)
 	}
 
->>>>>>> 39c96014
 	return common.NewAddressFromBig(translated)
 }