{
  "name": "arb-bridge-peripherals",
  "version": "1.0.0",
  "license": "Apache-2.0",
  "scripts": {
    "postinstall": "$npm_execpath run clean:build",
    "clean:build": "hardhat clean && hardhat compile",
    "build": "hardhat compile",
    "test:e2e": "hardhat test test/*.e2e.ts",
    "test:l1": "hardhat test test/*.l1.ts",
    "test:l2": "hardhat test test/*.l2.ts --network arbitrum",
    "typechain": "hardhat typechain",
    "deploy:tokenbridge": "hardhat run scripts/deploy_token_bridge_l1.ts --network mainnet",
    "deploy:buddydeployer": "hardhat run scripts/deploy_buddy_deployer.ts --network kovan5",
    "deploy": "yarn deploy:tokenbridge",
    "gen:uml": "ynpx sol2uml ./contracts/tokenbridge/arbitrum,./contracts/tokenbridge/ethereum,./contracts/tokenbridge/libraries -o ./gatewayUML.svg",
    "gen:uml:test": "ynpx sol2uml ./contracts/tokenbridge/arbitrum,./contracts/tokenbridge/test -o ./gatewayTestUML.svg",
    "pre:slither": "yarn post:slither && ln -s ../../node_modules/arb-bridge-eth && ln -s ../../node_modules/arbos-precompiles",
    "slither": "yarn pre:slither && slither --hardhat-artifacts-directory build/contracts .  --filter-paths 'node_modules|arb-bridge-eth|arbos-precompiles' && yarn post:slither",
    "post:slither": "rm -f arb-bridge-eth && rm -f arbos-precompiles",
    "hardhat": "hardhat"
  },
<<<<<<< HEAD
  "dependencies": {
    "arbos-precompiles": "^1.0.1",
    "@openzeppelin/contracts": "3.4.0",
    "@openzeppelin/contracts-upgradeable": "3.4.0",
=======
  "devDependencies": {
    "@nomiclabs/hardhat-ethers": "^2.0.2",
    "@nomiclabs/hardhat-waffle": "^2.0.0",
    "@openzeppelin/contracts": "3.4.2",
    "@openzeppelin/contracts-upgradeable": "3.4.2",
>>>>>>> e481b923
    "@openzeppelin/upgrades-core": "^1.7.6",
    "arb-bridge-eth": "0.7.2"
  },
  "devDependencies": {
    "@nomiclabs/hardhat-ethers": "^2.0.2",
    "@nomiclabs/hardhat-waffle": "^2.0.0",
    "@types/chai": "^4.2.15",
    "@types/mocha": "^9.0.0",
    "@types/node": "^14.14.28",
    "chai": "^4.2.0",
    "ethereum-waffle": "^3.0.0",
    "ethers": "^5.4.5",
    "hardhat": "^2.6.1",
    "typechain": "^5.1.2",
    "typescript": "^4.2.2",
    "ynpx": "^2.1.1"
  },
  "optionalDependencies": {
    "@openzeppelin/upgrades-core": "^1.7.6"
  }
}<|MERGE_RESOLUTION|>--- conflicted
+++ resolved
@@ -20,19 +20,10 @@
     "post:slither": "rm -f arb-bridge-eth && rm -f arbos-precompiles",
     "hardhat": "hardhat"
   },
-<<<<<<< HEAD
   "dependencies": {
     "arbos-precompiles": "^1.0.1",
-    "@openzeppelin/contracts": "3.4.0",
-    "@openzeppelin/contracts-upgradeable": "3.4.0",
-=======
-  "devDependencies": {
-    "@nomiclabs/hardhat-ethers": "^2.0.2",
-    "@nomiclabs/hardhat-waffle": "^2.0.0",
     "@openzeppelin/contracts": "3.4.2",
     "@openzeppelin/contracts-upgradeable": "3.4.2",
->>>>>>> e481b923
-    "@openzeppelin/upgrades-core": "^1.7.6",
     "arb-bridge-eth": "0.7.2"
   },
   "devDependencies": {
