// SPDX-License-Identifier: Apache-2.0

/*
 * Copyright 2021, Offchain Labs, Inc.
 *
 * Licensed under the Apache License, Version 2.0 (the "License");
 * you may not use this file except in compliance with the License.
 * You may obtain a copy of the License at
 *
 *    http://www.apache.org/licenses/LICENSE-2.0
 *
 * Unless required by applicable law or agreed to in writing, software
 * distributed under the License is distributed on an "AS IS" BASIS,
 * WITHOUT WARRANTIES OR CONDITIONS OF ANY KIND, either express or implied.
 * See the License for the specific language governing permissions and
 * limitations under the License.
 */

pragma solidity ^0.6.11;
pragma experimental ABIEncoderV2;

<<<<<<< HEAD
import "./Node.sol";
import "./IRollupCore.sol";
=======
import "@openzeppelin/contracts/utils/Pausable.sol";
import "@openzeppelin/contracts/token/ERC20/IERC20.sol";
import "@openzeppelin/contracts/math/SafeMath.sol";

import "./INodeFactory.sol";
>>>>>>> da37e8d6
import "./RollupLib.sol";
import "./RollupEventBridge.sol";
import "./IRollupLogic.sol";
import "./IRollupCore.sol";
import "./INode.sol";

import "../libraries/Cloneable.sol";

import "../challenge/IChallenge.sol";
import "../challenge/IChallengeFactory.sol";

import "../bridge/interfaces/ISequencerInbox.sol";
import "../bridge/interfaces/IBridge.sol";
import "../bridge/interfaces/IOutbox.sol";

<<<<<<< HEAD

contract RollupCore is IRollupCore {
=======
abstract contract RollupCore is IRollupCore, Cloneable, Pausable {
>>>>>>> da37e8d6
    using SafeMath for uint256;
    using NodePropsLib for NodeProps;
    using NodeLib for Node;

    // Rollup Config
    uint256 public confirmPeriodBlocks;
    uint256 public extraChallengeTimeBlocks;
    uint256 public avmGasSpeedLimitPerBlock;
    uint256 public baseStake;

    // Bridge is an IInbox and IOutbox
    IBridge public delayedBridge;
    ISequencerInbox public sequencerBridge;
    IOutbox public outbox;
    RollupEventBridge public rollupEventBridge;
    IChallengeFactory public challengeFactory;
    INodeFactory public nodeFactory;
    address public owner;
    address public stakeToken;
    uint256 public minimumAssertionPeriod;
    uint256 public challengeExecutionBisectionDegree;

    IRollupAdmin public adminLogic;
    IRollupUser public userLogic;

    mapping(address => bool) public isValidator;

    // Stakers become Zombies after losing a challenge
    struct Zombie {
        address stakerAddress;
        uint256 latestStakedNode;
    }

    struct Staker {
        uint256 index;
        uint256 latestStakedNode;
        uint256 amountStaked;
        // currentChallenge is 0 if staker is not in a challenge
        address currentChallenge;
        bool isStaked;
    }

    uint256 private _latestConfirmed;
    uint256 private _firstUnresolvedNode;
    uint256 private _latestNodeCreated;
    uint256 private _lastStakeBlock;
    mapping(uint256 => Node) private _nodes;
    mapping(uint256 => bytes32) private _nodeHashes;

    address payable[] private _stakerList;
    mapping(address => Staker) public override _stakerMap;

    Zombie[] private _zombies;

    mapping(address => uint256) private _withdrawableFunds;

    /**
     * @notice Get the Node the given node index
     * @param nodeNum Index of the node
     * @return Node struct
     */
    // CHRIS: check all usages of getNode to see if we're accessing it more than once in a particular call - we are in many
    function getNode(uint256 nodeNum) internal view returns (Node storage) {
        return _nodes[nodeNum];
    }

    /**
     * @notice Get the Node properties for the given index. 
     * We can't expose the full Node publicly as it contains a mapping 
     */
    function getNodeProps(uint256 nodeNum) public view override returns (NodeProps memory) {
        return getNode(nodeNum).props;
    }

    /**
     * @notice Check if the specified node has been staked on by the provided staker
     */
    function nodeHasStaker(uint256 nodeNum, address staker) public view override returns(bool) {
        return getNode(nodeNum).stakers[staker];
    }

    /**
     * @notice Get the address of the staker at the given index
     * @param stakerNum Index of the staker
     * @return Address of the staker
     */
    function getStakerAddress(uint256 stakerNum) external view override returns (address) {
        return _stakerList[stakerNum];
    }

    /**
     * @notice Check whether the given staker is staked
     * @param staker Staker address to check
     * @return True or False for whether the staker was staked
     */
    function isStaked(address staker) public view override returns (bool) {
        return _stakerMap[staker].isStaked;
    }

    /**
     * @notice Get the latest staked node of the given staker
     * @param staker Staker address to lookup
     * @return Latest node staked of the staker
     */
    function latestStakedNode(address staker) public view override returns (uint256) {
        return _stakerMap[staker].latestStakedNode;
    }

    /**
     * @notice Get the current challenge of the given staker
     * @param staker Staker address to lookup
     * @return Current challenge of the staker
     */
    function currentChallenge(address staker) public view override returns (address) {
        return _stakerMap[staker].currentChallenge;
    }

    /**
     * @notice Get the amount staked of the given staker
     * @param staker Staker address to lookup
     * @return Amount staked of the staker
     */
    function amountStaked(address staker) public view override returns (uint256) {
        return _stakerMap[staker].amountStaked;
    }

    /**
     * @notice Get the original staker address of the zombie at the given index
     * @param zombieNum Index of the zombie to lookup
     * @return Original staker address of the zombie
     */
    function zombieAddress(uint256 zombieNum) public view override returns (address) {
        return _zombies[zombieNum].stakerAddress;
    }

    /**
     * @notice Get Latest node that the given zombie at the given index is staked on
     * @param zombieNum Index of the zombie to lookup
     * @return Latest node that the given zombie is staked on
     */
    function zombieLatestStakedNode(uint256 zombieNum) public view override returns (uint256) {
        return _zombies[zombieNum].latestStakedNode;
    }

    /// @return Current number of un-removed zombies
    function zombieCount() public view override returns (uint256) {
        return _zombies.length;
    }

    function isZombie(address staker) public view override returns (bool) {
        for (uint256 i = 0; i < _zombies.length; i++) {
            if (staker == _zombies[i].stakerAddress) {
                return true;
            }
        }
        return false;
    }

    /**
     * @notice Get the amount of funds withdrawable by the given address
     * @param user Address to check the funds of
     * @return Amount of funds withdrawable by user
     */
    function withdrawableFunds(address user) external view override returns (uint256) {
        return _withdrawableFunds[user];
    }

    /**
     * @return Index of the first unresolved node
     * @dev If all nodes have been resolved, this will be latestNodeCreated + 1
     */
    function firstUnresolvedNode() public view override returns (uint256) {
        return _firstUnresolvedNode;
    }

    /// @return Index of the latest confirmed node
    function latestConfirmed() public view override returns (uint256) {
        return _latestConfirmed;
    }

    /// @return Index of the latest rollup node created
    function latestNodeCreated() public view override returns (uint256) {
        return _latestNodeCreated;
    }

    /// @return Ethereum block that the most recent stake was created
    function lastStakeBlock() external view override returns (uint256) {
        return _lastStakeBlock;
    }

    /// @return Number of active stakers currently staked
    function stakerCount() public view override returns (uint256) {
        return _stakerList.length;
    }

    /**
     * @notice Initialize the core with an initial node
     * @param initialNode Initial node to start the chain with
     */
    function initializeCore(Node memory initialNode) internal {
        _nodes[0] = initialNode;
        _firstUnresolvedNode = 1;
    }

    /**
     * @notice React to a new node being created by storing it an incrementing the latest node counter
     * @param node Node that was newly created
     * @param nodeHash The hash of said node
     */
    function nodeCreated(Node memory node, bytes32 nodeHash) internal {
        _latestNodeCreated++;
        _nodes[_latestNodeCreated] = node;
        _nodeHashes[_latestNodeCreated] = nodeHash;
    }

    /// @return Node hash as of this node number
    function getNodeHash(uint256 index) public view override returns (bytes32) {
        return _nodeHashes[index];
    }

    /// @notice Reject the next unresolved node
    function _rejectNextNode() internal {
        destroyNode(_firstUnresolvedNode);
        _firstUnresolvedNode++;
    }

    function confirmNode(
        uint256 nodeNum,
        bytes32 beforeSendAcc,
        bytes calldata sendsData,
        uint256[] calldata sendLengths,
        uint256 afterSendCount,
        bytes32 afterLogAcc,
        uint256 afterLogCount
    ) internal {
        bytes32 afterSendAcc = RollupLib.feedAccumulator(sendsData, sendLengths, beforeSendAcc);

        Node storage node = getNode(nodeNum);
        // Authenticate data against node's confirm data pre-image
        require(
            node.props.confirmData ==
                RollupLib.confirmHash(
                    beforeSendAcc,
                    afterSendAcc,
                    afterLogAcc,
                    afterSendCount,
                    afterLogCount
                ),
            "CONFIRM_DATA"
        );

        // trusted external call to outbox
        outbox.processOutgoingMessages(sendsData, sendLengths);

        destroyNode(_latestConfirmed);
        _latestConfirmed = nodeNum;
        _firstUnresolvedNode = nodeNum + 1;

        rollupEventBridge.nodeConfirmed(nodeNum);
        emit NodeConfirmed(nodeNum, afterSendAcc, afterSendCount, afterLogAcc, afterLogCount);
    }

    /**
     * @notice Create a new stake at latest confirmed node
     * @param stakerAddress Address of the new staker
     * @param depositAmount Stake amount of the new staker
     */
    function createNewStake(address payable stakerAddress, uint256 depositAmount) internal {
        uint256 stakerIndex = _stakerList.length;
        _stakerList.push(stakerAddress);
        _stakerMap[stakerAddress] = Staker(
            stakerIndex,
            _latestConfirmed,
            depositAmount,
            address(0), // new staker is not in challenge
            true
        );
        _lastStakeBlock = block.number;
        emit UserStakeUpdated(stakerAddress, 0, depositAmount);
    }

    /**
     * @notice Check to see whether the two stakers are in the same challenge
     * @param stakerAddress1 Address of the first staker
     * @param stakerAddress2 Address of the second staker
     * @return Address of the challenge that the two stakers are in
     */
    function inChallenge(address stakerAddress1, address stakerAddress2)
        internal
        view
        returns (address)
    {
        Staker storage staker1 = _stakerMap[stakerAddress1];
        Staker storage staker2 = _stakerMap[stakerAddress2];
        address challenge = staker1.currentChallenge;
        require(challenge != address(0), "NO_CHAL");
        require(challenge == staker2.currentChallenge, "DIFF_IN_CHAL");
        return challenge;
    }

    /**
     * @notice Make the given staker as not being in a challenge
     * @param stakerAddress Address of the staker to remove from a challenge
     */
    function clearChallenge(address stakerAddress) internal {
        Staker storage staker = _stakerMap[stakerAddress];
        staker.currentChallenge = address(0);
    }

    /**
     * @notice Mark both the given stakers as engaged in the challenge
     * @param staker1 Address of the first staker
     * @param staker2 Address of the second staker
     * @param challenge Address of the challenge both stakers are now in
     */
    function challengeStarted(
        address staker1,
        address staker2,
        address challenge
    ) internal {
        _stakerMap[staker1].currentChallenge = challenge;
        _stakerMap[staker2].currentChallenge = challenge;
    }

    /**
     * @notice Add to the stake of the given staker by the given amount
     * @param stakerAddress Address of the staker to increase the stake of
     * @param amountAdded Amount of stake to add to the staker
     */
    function increaseStakeBy(address stakerAddress, uint256 amountAdded) internal {
        Staker storage staker = _stakerMap[stakerAddress];
        uint256 initialStaked = staker.amountStaked;
        uint256 finalStaked = initialStaked.add(amountAdded);
        staker.amountStaked = finalStaked;
        emit UserStakeUpdated(stakerAddress, initialStaked, finalStaked);
    }

    /**
     * @notice Reduce the stake of the given staker to the given target
     * @param stakerAddress Address of the staker to reduce the stake of
     * @param target Amount of stake to leave with the staker
     * @return Amount of value released from the stake
     */
    function reduceStakeTo(address stakerAddress, uint256 target) internal returns (uint256) {
        Staker storage staker = _stakerMap[stakerAddress];
        uint256 current = staker.amountStaked;
        require(target <= current, "TOO_LITTLE_STAKE");
        uint256 amountWithdrawn = current.sub(target);
        staker.amountStaked = target;
        increaseWithdrawableFunds(stakerAddress, amountWithdrawn);
        emit UserStakeUpdated(stakerAddress, current, target);
        return amountWithdrawn;
    }

    /**
     * @notice Remove the given staker and turn them into a zombie
     * @param stakerAddress Address of the staker to remove
     */
    function turnIntoZombie(address stakerAddress) internal {
        Staker storage staker = _stakerMap[stakerAddress];
        _zombies.push(Zombie(stakerAddress, staker.latestStakedNode));
        deleteStaker(stakerAddress);
    }

    /**
     * @notice Update the latest staked node of the zombie at the given index
     * @param zombieNum Index of the zombie to move
     * @param latest New latest node the zombie is staked on
     */
    function zombieUpdateLatestStakedNode(uint256 zombieNum, uint256 latest) internal {
        _zombies[zombieNum].latestStakedNode = latest;
    }

    /**
     * @notice Remove the zombie at the given index
     * @param zombieNum Index of the zombie to remove
     */
    function removeZombie(uint256 zombieNum) internal {
        _zombies[zombieNum] = _zombies[_zombies.length - 1];
        _zombies.pop();
    }

    /**
     * @notice Remove the given staker and return their stake
     * @param stakerAddress Address of the staker withdrawing their stake
     */
    function withdrawStaker(address stakerAddress) internal {
        Staker storage staker = _stakerMap[stakerAddress];
        uint256 initialStaked = staker.amountStaked;
        increaseWithdrawableFunds(stakerAddress, initialStaked);
        deleteStaker(stakerAddress);
        emit UserStakeUpdated(stakerAddress, initialStaked, 0);
    }

    /**
     * @notice Advance the given staker to the given node
     * @param stakerAddress Address of the staker adding their stake
     * @param nodeNum Index of the node to stake on
     */
    function stakeOnNode(address stakerAddress, uint256 nodeNum) internal {
        Staker storage staker = _stakerMap[stakerAddress];
        Node storage node = getNode(nodeNum);
        uint256 newStakerCount = node.addStaker(stakerAddress);
        staker.latestStakedNode = nodeNum;
        if (newStakerCount == 1) {
            Node storage parent = getNode(nodeNum);
            parent.props.newChildConfirmDeadline(block.number.add(confirmPeriodBlocks));
        }

    }

    /**
     * @notice Clear the withdrawable funds for the given address
     * @param account Address of the account to remove funds from
     * @return Amount of funds removed from account
     */
    function withdrawFunds(address account) internal returns (uint256) {
        uint256 amount = _withdrawableFunds[account];
        _withdrawableFunds[account] = 0;
        emit UserWithdrawableFundsUpdated(account, amount, 0);
        return amount;
    }

    /**
     * @notice Increase the withdrawable funds for the given address
     * @param account Address of the account to add withdrawable funds to
     */
    function increaseWithdrawableFunds(address account, uint256 amount) internal {
        uint256 initialWithdrawable = _withdrawableFunds[account];
        uint256 finalWithdrawable = initialWithdrawable.add(amount);
        _withdrawableFunds[account] = finalWithdrawable;
        emit UserWithdrawableFundsUpdated(account, initialWithdrawable, finalWithdrawable);
    }

    /**
     * @notice Remove the given staker
     * @param stakerAddress Address of the staker to remove
     */
    function deleteStaker(address stakerAddress) private {
        Staker storage staker = _stakerMap[stakerAddress];
        uint256 stakerIndex = staker.index;
        _stakerList[stakerIndex] = _stakerList[_stakerList.length - 1];
        _stakerMap[_stakerList[stakerIndex]].index = stakerIndex;
        _stakerList.pop();
        delete _stakerMap[stakerAddress];
    }

    /**
     * @notice Destroy the given node and clear out the data
     * @param nodeNum Index of the node to remove
     */
    function destroyNode(uint256 nodeNum) internal {
        // CHRIS: should we destroy the nodehash mapping? we weren't already
        delete _nodes[nodeNum];
    }

<<<<<<< HEAD
    function nodeDeadline(
        uint256 avmGasSpeedLimitPerBlock,
        uint256 gasUsed,
        uint256 confirmPeriodBlocks,
        Node memory prevNode
    ) internal view returns (uint256 deadlineBlock) {
=======
    function nodeDeadline(uint256 gasUsed, INode prevNode)
        internal
        view
        returns (uint256 deadlineBlock)
    {
>>>>>>> da37e8d6
        // Set deadline rounding up to the nearest block
        uint256 checkTime = gasUsed.add(avmGasSpeedLimitPerBlock.sub(1)).div(
            avmGasSpeedLimitPerBlock
        );

        deadlineBlock = max(block.number.add(confirmPeriodBlocks), prevNode.props.deadlineBlock).add(
            checkTime
        );

        uint256 olderSibling = prevNode.props.latestChildNumber;
        if (olderSibling != 0) {
            deadlineBlock = max(deadlineBlock, getNode(olderSibling).props.deadlineBlock);
        }
        return deadlineBlock;
    }

    function max(uint256 a, uint256 b) internal pure returns (uint256) {
        return a > b ? a : b;
    }

    struct StakeOnNewNodeFrame {
        uint256 currentInboxSize;
        Node node;
        bytes32 executionHash;
        Node prevNode;
        bytes32 lastHash;
        bool hasSibling;
        uint256 deadlineBlock;
        uint256 gasUsed;
        uint256 sequencerBatchEnd;
        bytes32 sequencerBatchAcc;
    }

<<<<<<< HEAD
    struct CreateNodeDataFrame {
        uint256 prevNode;
        uint256 confirmPeriodBlocks;
        uint256 avmGasSpeedLimitPerBlock;
        ISequencerInbox sequencerInbox;
        RollupEventBridge rollupEventBridge;
    }

=======
>>>>>>> da37e8d6
    uint8 internal constant MAX_SEND_COUNT = 100;

    function createNewNode(
        RollupLib.Assertion memory assertion,
        bytes32[3][2] calldata assertionBytes32Fields,
        uint256[4][2] calldata assertionIntFields,
        bytes calldata sequencerBatchProof,
        uint256 prevNode,
        bytes32 expectedNodeHash
    ) internal returns (bytes32 newNodeHash) {
        StakeOnNewNodeFrame memory memoryFrame;
        {
            // validate data
            memoryFrame.gasUsed = RollupLib.assertionGasUsed(assertion);
<<<<<<< HEAD
            memoryFrame.prevNode = getNode(inputDataFrame.prevNode);

            memoryFrame.currentInboxSize = inputDataFrame.sequencerInbox.messageCount();
=======
            memoryFrame.prevNode = getNode(prevNode);
            // TODO: don't query twice
            memoryFrame.currentInboxSize = sequencerBridge.messageCount();
>>>>>>> da37e8d6

            // Make sure the previous state is correct against the node being built on
            require(
                RollupLib.stateHash(assertion.beforeState) == memoryFrame.prevNode.props.stateHash,
                "PREV_STATE_HASH"
            );

            // Ensure that the assertion doesn't read past the end of the current inbox
            require(
                assertion.afterState.inboxCount <= memoryFrame.currentInboxSize,
                "INBOX_PAST_END"
            );
            // Insure inbox tip after assertion is included in a sequencer-inbox batch and return inbox acc; this gives replay protection against the state of the inbox
            (memoryFrame.sequencerBatchEnd, memoryFrame.sequencerBatchAcc) = sequencerBridge
                .proveInboxContainsMessage(sequencerBatchProof, assertion.afterState.inboxCount);
        }

        {
            memoryFrame.executionHash = RollupLib.executionHash(assertion);

            memoryFrame.deadlineBlock = nodeDeadline(memoryFrame.gasUsed, memoryFrame.prevNode);

            memoryFrame.hasSibling = memoryFrame.prevNode.props.latestChildNumber > 0;
            // here we don't use ternacy operator to remain compatible with slither
            if (memoryFrame.hasSibling) {
                memoryFrame.lastHash = getNodeHash(memoryFrame.prevNode.props.latestChildNumber);
            } else {
                memoryFrame.lastHash = getNodeHash(prevNode);
            }

<<<<<<< HEAD
            memoryFrame.node = NodeLib.initialize(
                RollupLib.stateHash(assertion.afterState),
                RollupLib.challengeRoot(assertion, memoryFrame.executionHash, block.number),
                RollupLib.confirmHash(assertion),
                inputDataFrame.prevNode,
                memoryFrame.deadlineBlock
=======
            memoryFrame.node = INode(
                nodeFactory.createNode(
                    RollupLib.stateHash(assertion.afterState),
                    RollupLib.challengeRoot(assertion, memoryFrame.executionHash, block.number),
                    RollupLib.confirmHash(assertion),
                    prevNode,
                    memoryFrame.deadlineBlock
                )
>>>>>>> da37e8d6
            );
        }

        {
            uint256 nodeNum = latestNodeCreated() + 1;

            // Fetch a storage reference to prevNode since we copied our other one into memory
            // and we don't have enough stack available to keep to keep the previous storage reference around
            Node storage prevNode = getNode(inputDataFrame.prevNode);
            prevNode.props.childCreated(nodeNum);

            newNodeHash = RollupLib.nodeHash(
                memoryFrame.hasSibling,
                memoryFrame.lastHash,
                memoryFrame.executionHash,
                memoryFrame.sequencerBatchAcc
            );
            require(newNodeHash == expectedNodeHash, "UNEXPECTED_NODE_HASH");

            nodeCreated(memoryFrame.node, newNodeHash);
            rollupEventBridge.nodeCreated(nodeNum, prevNode, memoryFrame.deadlineBlock, msg.sender);
        }

        emit NodeCreated(
            latestNodeCreated(),
            getNodeHash(prevNode),
            newNodeHash,
            memoryFrame.executionHash,
            memoryFrame.currentInboxSize,
            memoryFrame.sequencerBatchEnd,
            memoryFrame.sequencerBatchAcc,
            assertionBytes32Fields,
            assertionIntFields
        );

        return newNodeHash;
    }
}<|MERGE_RESOLUTION|>--- conflicted
+++ resolved
@@ -19,21 +19,16 @@
 pragma solidity ^0.6.11;
 pragma experimental ABIEncoderV2;
 
-<<<<<<< HEAD
-import "./Node.sol";
-import "./IRollupCore.sol";
-=======
 import "@openzeppelin/contracts/utils/Pausable.sol";
 import "@openzeppelin/contracts/token/ERC20/IERC20.sol";
 import "@openzeppelin/contracts/math/SafeMath.sol";
 
-import "./INodeFactory.sol";
->>>>>>> da37e8d6
+import "./Node.sol";
+import "./IRollupCore.sol";
 import "./RollupLib.sol";
 import "./RollupEventBridge.sol";
 import "./IRollupLogic.sol";
 import "./IRollupCore.sol";
-import "./INode.sol";
 
 import "../libraries/Cloneable.sol";
 
@@ -44,12 +39,7 @@
 import "../bridge/interfaces/IBridge.sol";
 import "../bridge/interfaces/IOutbox.sol";
 
-<<<<<<< HEAD
-
-contract RollupCore is IRollupCore {
-=======
 abstract contract RollupCore is IRollupCore, Cloneable, Pausable {
->>>>>>> da37e8d6
     using SafeMath for uint256;
     using NodePropsLib for NodeProps;
     using NodeLib for Node;
@@ -66,7 +56,6 @@
     IOutbox public outbox;
     RollupEventBridge public rollupEventBridge;
     IChallengeFactory public challengeFactory;
-    INodeFactory public nodeFactory;
     address public owner;
     address public stakeToken;
     uint256 public minimumAssertionPeriod;
@@ -506,20 +495,10 @@
         delete _nodes[nodeNum];
     }
 
-<<<<<<< HEAD
     function nodeDeadline(
-        uint256 avmGasSpeedLimitPerBlock,
         uint256 gasUsed,
-        uint256 confirmPeriodBlocks,
         Node memory prevNode
     ) internal view returns (uint256 deadlineBlock) {
-=======
-    function nodeDeadline(uint256 gasUsed, INode prevNode)
-        internal
-        view
-        returns (uint256 deadlineBlock)
-    {
->>>>>>> da37e8d6
         // Set deadline rounding up to the nearest block
         uint256 checkTime = gasUsed.add(avmGasSpeedLimitPerBlock.sub(1)).div(
             avmGasSpeedLimitPerBlock
@@ -553,17 +532,6 @@
         bytes32 sequencerBatchAcc;
     }
 
-<<<<<<< HEAD
-    struct CreateNodeDataFrame {
-        uint256 prevNode;
-        uint256 confirmPeriodBlocks;
-        uint256 avmGasSpeedLimitPerBlock;
-        ISequencerInbox sequencerInbox;
-        RollupEventBridge rollupEventBridge;
-    }
-
-=======
->>>>>>> da37e8d6
     uint8 internal constant MAX_SEND_COUNT = 100;
 
     function createNewNode(
@@ -571,22 +539,16 @@
         bytes32[3][2] calldata assertionBytes32Fields,
         uint256[4][2] calldata assertionIntFields,
         bytes calldata sequencerBatchProof,
-        uint256 prevNode,
+        uint256 prevNodeNumber,
         bytes32 expectedNodeHash
     ) internal returns (bytes32 newNodeHash) {
         StakeOnNewNodeFrame memory memoryFrame;
         {
             // validate data
             memoryFrame.gasUsed = RollupLib.assertionGasUsed(assertion);
-<<<<<<< HEAD
-            memoryFrame.prevNode = getNode(inputDataFrame.prevNode);
-
-            memoryFrame.currentInboxSize = inputDataFrame.sequencerInbox.messageCount();
-=======
-            memoryFrame.prevNode = getNode(prevNode);
+            memoryFrame.prevNode = getNode(prevNodeNumber);
             // TODO: don't query twice
             memoryFrame.currentInboxSize = sequencerBridge.messageCount();
->>>>>>> da37e8d6
 
             // Make sure the previous state is correct against the node being built on
             require(
@@ -614,26 +576,15 @@
             if (memoryFrame.hasSibling) {
                 memoryFrame.lastHash = getNodeHash(memoryFrame.prevNode.props.latestChildNumber);
             } else {
-                memoryFrame.lastHash = getNodeHash(prevNode);
+                memoryFrame.lastHash = getNodeHash(prevNodeNumber);
             }
 
-<<<<<<< HEAD
             memoryFrame.node = NodeLib.initialize(
                 RollupLib.stateHash(assertion.afterState),
                 RollupLib.challengeRoot(assertion, memoryFrame.executionHash, block.number),
                 RollupLib.confirmHash(assertion),
-                inputDataFrame.prevNode,
+                prevNodeNumber,
                 memoryFrame.deadlineBlock
-=======
-            memoryFrame.node = INode(
-                nodeFactory.createNode(
-                    RollupLib.stateHash(assertion.afterState),
-                    RollupLib.challengeRoot(assertion, memoryFrame.executionHash, block.number),
-                    RollupLib.confirmHash(assertion),
-                    prevNode,
-                    memoryFrame.deadlineBlock
-                )
->>>>>>> da37e8d6
             );
         }
 
@@ -642,7 +593,7 @@
 
             // Fetch a storage reference to prevNode since we copied our other one into memory
             // and we don't have enough stack available to keep to keep the previous storage reference around
-            Node storage prevNode = getNode(inputDataFrame.prevNode);
+            Node storage prevNode = getNode(prevNodeNumber);
             prevNode.props.childCreated(nodeNum);
 
             newNodeHash = RollupLib.nodeHash(
@@ -654,12 +605,12 @@
             require(newNodeHash == expectedNodeHash, "UNEXPECTED_NODE_HASH");
 
             nodeCreated(memoryFrame.node, newNodeHash);
-            rollupEventBridge.nodeCreated(nodeNum, prevNode, memoryFrame.deadlineBlock, msg.sender);
+            rollupEventBridge.nodeCreated(nodeNum, prevNodeNumber, memoryFrame.deadlineBlock, msg.sender);
         }
 
         emit NodeCreated(
             latestNodeCreated(),
-            getNodeHash(prevNode),
+            getNodeHash(prevNodeNumber),
             newNodeHash,
             memoryFrame.executionHash,
             memoryFrame.currentInboxSize,
