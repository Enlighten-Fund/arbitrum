--- conflicted
+++ resolved
@@ -44,14 +44,8 @@
     BridgeCreator public bridgeCreator;
     ICloneable public rollupTemplate;
     address public challengeFactory;
-<<<<<<< HEAD
-    address public rollupAdminFacet;
-    address public rollupUserFacet;
-=======
-    address public nodeFactory;
     address public rollupAdminLogic;
     address public rollupUserLogic;
->>>>>>> da37e8d6
 
     constructor() public Ownable() {}
 
@@ -59,26 +53,14 @@
         BridgeCreator _bridgeCreator,
         ICloneable _rollupTemplate,
         address _challengeFactory,
-<<<<<<< HEAD
-        address _rollupAdminFacet,
-        address _rollupUserFacet
-=======
-        address _nodeFactory,
         address _rollupAdminLogic,
         address _rollupUserLogic
->>>>>>> da37e8d6
     ) external onlyOwner {
         bridgeCreator = _bridgeCreator;
         rollupTemplate = _rollupTemplate;
         challengeFactory = _challengeFactory;
-<<<<<<< HEAD
-        rollupAdminFacet = _rollupAdminFacet;
-        rollupUserFacet = _rollupUserFacet;
-=======
-        nodeFactory = _nodeFactory;
         rollupAdminLogic = _rollupAdminLogic;
         rollupUserLogic = _rollupUserLogic;
->>>>>>> da37e8d6
         emit TemplatesUpdated();
     }
 
