import { HardhatRuntimeEnvironment } from 'hardhat/types'
import { DeployFunction } from 'hardhat-deploy/types'

const func: DeployFunction = async (hre: HardhatRuntimeEnvironment) => {
  const { deployments, ethers } = hre
  const { deploy } = deployments
  const [deployer] = await ethers.getSigners()

  const bridgeCreator = await deployments.get('BridgeCreator')
  const rollup = await deployments.get('Rollup')
  const challengeFactory = await deployments.get('ChallengeFactory')
<<<<<<< HEAD
  const RollupAdminFacet = await deployments.get('RollupAdminFacet')
  const RollupUserFacet = await deployments.get('RollupUserFacet')
=======
  const nodeFactory = await deployments.get('NodeFactory')
  const RollupAdminLogic = await deployments.get('RollupAdminLogic')
  const RollupUserLogic = await deployments.get('RollupUserLogic')
>>>>>>> da37e8d6

  const dep = await deploy('RollupCreator', {
    from: await deployer.getAddress(),
    args: [],
  })

  const RollupCreator = await ethers.getContractFactory('RollupCreator')
  const rollupCreator = RollupCreator.attach(dep.address).connect(deployer)
  await rollupCreator.setTemplates(
    bridgeCreator.address,
    rollup.address,
    challengeFactory.address,
<<<<<<< HEAD
    RollupAdminFacet.address,
    RollupUserFacet.address
=======
    nodeFactory.address,
    RollupAdminLogic.address,
    RollupUserLogic.address
>>>>>>> da37e8d6
  )
}

module.exports = func
module.exports.tags = ['RollupCreator', 'live', 'test']
module.exports.dependencies = [
  'Rollup',
  'ChallengeFactory',
  'BridgeCreator',
]<|MERGE_RESOLUTION|>--- conflicted
+++ resolved
@@ -9,14 +9,8 @@
   const bridgeCreator = await deployments.get('BridgeCreator')
   const rollup = await deployments.get('Rollup')
   const challengeFactory = await deployments.get('ChallengeFactory')
-<<<<<<< HEAD
-  const RollupAdminFacet = await deployments.get('RollupAdminFacet')
-  const RollupUserFacet = await deployments.get('RollupUserFacet')
-=======
-  const nodeFactory = await deployments.get('NodeFactory')
   const RollupAdminLogic = await deployments.get('RollupAdminLogic')
   const RollupUserLogic = await deployments.get('RollupUserLogic')
->>>>>>> da37e8d6
 
   const dep = await deploy('RollupCreator', {
     from: await deployer.getAddress(),
@@ -29,14 +23,8 @@
     bridgeCreator.address,
     rollup.address,
     challengeFactory.address,
-<<<<<<< HEAD
-    RollupAdminFacet.address,
-    RollupUserFacet.address
-=======
-    nodeFactory.address,
     RollupAdminLogic.address,
     RollupUserLogic.address
->>>>>>> da37e8d6
   )
 }
 
